####
boto
####
boto 2.30.0

Released: 1-Jul-2014

.. image:: https://travis-ci.org/boto/boto.png?branch=develop
        :target: https://travis-ci.org/boto/boto

.. image:: https://pypip.in/d/boto/badge.png
        :target: https://pypi.python.org/pypi/boto/

************
Introduction
************

Boto is a Python package that provides interfaces to Amazon Web Services.
Currently, all features work with Python 2.6 and 2.7. Work is under way to
support Python 3.3+ in the same codebase. Modules are being ported one at
a time with the help of the open source community, so please check below
for compatibility with Python 3.3+.

To port a module to Python 3.3+, please view our `Contributing Guidelines`_
and the `Porting Guide`_. If you would like, you can open an issue to let
others know about your work in progress. Tests **must** pass on Python
2.6, 2.7, 3.3, and 3.4 for pull requests to be accepted.

At the moment, boto supports:

* Compute

  * Amazon Elastic Compute Cloud (EC2)
  * Amazon Elastic Map Reduce (EMR)
  * AutoScaling
  * Amazon Kinesis (Python 3)

* Content Delivery

  * Amazon CloudFront

* Database

  * Amazon Relational Data Service (RDS)
  * Amazon DynamoDB
  * Amazon SimpleDB
  * Amazon ElastiCache (Python 3)
  * Amazon Redshift

* Deployment and Management

  * AWS Elastic Beanstalk
<<<<<<< HEAD
  * AWS CloudFormation (Python 3)
  * AWS Data Pipeline
=======
  * AWS CloudFormation
  * AWS Data Pipeline (Python 3)
>>>>>>> bd68defd
  * AWS Opsworks
  * AWS CloudTrail (Python 3)

* Identity & Access

  * AWS Identity and Access Management (IAM) (Python 3)

* Application Services

  * Amazon CloudSearch
  * Amazon Elastic Transcoder
  * Amazon Simple Workflow Service (SWF)
  * Amazon Simple Queue Service (SQS) (Python 3)
  * Amazon Simple Notification Server (SNS)
  * Amazon Simple Email Service (SES) (Python 3)

* Monitoring

  * Amazon CloudWatch (EC2 Only)

* Networking

  * Amazon Route53
  * Amazon Virtual Private Cloud (VPC)
  * Elastic Load Balancing (ELB)
  * AWS Direct Connect (Python 3)

* Payments and Billing

  * Amazon Flexible Payment Service (FPS)

* Storage

  * Amazon Simple Storage Service (S3) (Python 3)
  * Amazon Glacier
  * Amazon Elastic Block Store (EBS)
  * Google Cloud Storage

* Workforce

  * Amazon Mechanical Turk

* Other

  * Marketplace Web Services
  * AWS Support

The goal of boto is to support the full breadth and depth of Amazon
Web Services.  In addition, boto provides support for other public
services such as Google Storage in addition to private cloud systems
like Eucalyptus, OpenStack and Open Nebula.

Boto is developed mainly using Python 2.6.6 and Python 2.7.3 on Mac OSX
and Ubuntu Maverick.  It is known to work on other Linux distributions
and on Windows.  Most of Boto requires no additional libraries or packages
other than those that are distributed with Python.  Efforts are made
to keep boto compatible with Python 2.5.x but no guarantees are made.

************
Installation
************

Install via `pip`_:

::

    $ pip install boto

Install from source:

::

    $ git clone git://github.com/boto/boto.git
    $ cd boto
    $ python setup.py install

**********
ChangeLogs
**********

To see what has changed over time in boto, you can check out the
release notes at `http://docs.pythonboto.org/en/latest/#release-notes`

***************************
Finding Out More About Boto
***************************

The main source code repository for boto can be found on `github.com`_.
The boto project uses the `gitflow`_ model for branching.

`Online documentation`_ is also available. The online documentation includes
full API documentation as well as Getting Started Guides for many of the boto
modules.

Boto releases can be found on the `Python Cheese Shop`_.

Join our IRC channel `#boto` on FreeNode.
Webchat IRC channel: http://webchat.freenode.net/?channels=boto

Join the `boto-users Google Group`_.

*************************
Getting Started with Boto
*************************

Your credentials can be passed into the methods that create
connections.  Alternatively, boto will check for the existence of the
following environment variables to ascertain your credentials:

**AWS_ACCESS_KEY_ID** - Your AWS Access Key ID

**AWS_SECRET_ACCESS_KEY** - Your AWS Secret Access Key

Credentials and other boto-related settings can also be stored in a
boto config file.  See `this`_ for details.

.. _Contributing Guidelines: https://github.com/boto/boto/blob/develop/CONTRIBUTING
.. _Porting Guide: http://boto.readthedocs.org/en/latest/porting_guide.html
.. _pip: http://www.pip-installer.org/
.. _release notes: https://github.com/boto/boto/wiki
.. _github.com: http://github.com/boto/boto
.. _Online documentation: http://docs.pythonboto.org
.. _Python Cheese Shop: http://pypi.python.org/pypi/boto
.. _this: http://code.google.com/p/boto/wiki/BotoConfig
.. _gitflow: http://nvie.com/posts/a-successful-git-branching-model/
.. _neo: https://github.com/boto/boto/tree/neo
.. _boto-users Google Group: https://groups.google.com/forum/?fromgroups#!forum/boto-users<|MERGE_RESOLUTION|>--- conflicted
+++ resolved
@@ -50,13 +50,8 @@
 * Deployment and Management
 
   * AWS Elastic Beanstalk
-<<<<<<< HEAD
   * AWS CloudFormation (Python 3)
-  * AWS Data Pipeline
-=======
-  * AWS CloudFormation
   * AWS Data Pipeline (Python 3)
->>>>>>> bd68defd
   * AWS Opsworks
   * AWS CloudTrail (Python 3)
 
