# Copyright (c) 2009 Reza Lotun http://reza.lotun.name/
#
# Permission is hereby granted, free of charge, to any person obtaining a
# copy of this software and associated documentation files (the
# "Software"), to deal in the Software without restriction, including
# without limitation the rights to use, copy, modify, merge, publish, dis-
# tribute, sublicense, and/or sell copies of the Software, and to permit
# persons to whom the Software is furnished to do so, subject to the fol-
# lowing conditions:
#
# The above copyright notice and this permission notice shall be included
# in all copies or substantial portions of the Software.
#
# THE SOFTWARE IS PROVIDED "AS IS", WITHOUT WARRANTY OF ANY KIND, EXPRESS
# OR IMPLIED, INCLUDING BUT NOT LIMITED TO THE WARRANTIES OF MERCHANTABIL-
# ITY, FITNESS FOR A PARTICULAR PURPOSE AND NONINFRINGEMENT. IN NO EVENT
# SHALL THE AUTHOR BE LIABLE FOR ANY CLAIM, DAMAGES OR OTHER LIABILITY,
# WHETHER IN AN ACTION OF CONTRACT, TORT OR OTHERWISE, ARISING FROM,
# OUT OF OR IN CONNECTION WITH THE SOFTWARE OR THE USE OR OTHER DEALINGS
# IN THE SOFTWARE.

import weakref
from boto.ec2.elb.listelement import ListElement
from boto.resultset import ResultSet
<<<<<<< HEAD
#from boto.ec2.autoscale.trigger import Trigger
=======
>>>>>>> c2065380
from boto.ec2.autoscale.request import Request
from boto.ec2.autoscale.instance import Instance
from boto.ec2.autoscale.launchconfig import LaunchConfiguration


<<<<<<< HEAD
class Instance(object):
=======
class SuspendedProcess(object):
>>>>>>> c2065380
    def __init__(self, connection=None):
        self.connection = connection
        self.process_name = None
        self.reason = None

    def __repr__(self):
        return 'SuspendedProcess(%s, %s)' % (self.process_name, self.reason)

    def startElement(self, name, attrs, connection):
        pass

    def endElement(self, name, value, connection):
        if name == 'ProcessName':
            self.process_name = value
        elif name == 'SuspensionReason':
            self.reason = value

class EnabledMetric(object):
    def __init__(self, connection=None, metric=None, granularity=None):
        self.connection = connection
        self.metric = metric
        self.granularity = granularity

    def __repr__(self):
        return 'EnabledMetric(%s, %s)' % (self.metric, self.granularity)

    def startElement(self, name, attrs, connection):
        pass

    def endElement(self, name, value, connection):
        if name == 'Granularity':
            self.granularity = value
        elif name == 'Metric':
            self.metric = value


class AutoScalingGroup(object):
    def __init__(self, connection=None, name=None,
                 launch_config=None,
                 availability_zones=None,
<<<<<<< HEAD
                 load_balancers=None, cooldown=0,
                 min_size=None, max_size=None,
                 group_arn=None, health_check_type=None,
                 health_check_period=None, suspended=None,
                 placement_group=None, vpc_zone=None):
=======
                 load_balancers=None, default_cooldown=None,
                 desired_capacity=None,
                 min_size=None, max_size=None):
>>>>>>> c2065380
        """
        Creates a new AutoScalingGroup with the specified name.

        You must not have already used up your entire quota of
        AutoScalingGroups in order for this call to be successful. Once the
        creation request is completed, the AutoScalingGroup is ready to be
        used in other calls.

        :type name: str
        :param name: Name of autoscaling group.

        :type launch_config: str
        :param launch_config: Name of launch configuration name.

        :type availability_zones: list
        :param availability_zones: List of availability zones.

        :type load_balancers: list
        :param load_balancers: List of load balancers.

        :type minsize: int
        :param minsize: Minimum size of group

        :type maxsize: int
        :param maxsize: Maximum size of group

        :type default_cooldown: int
        :param default_cooldown: Number of seconds after a Scaling Activity completes
                                 before any further scaling activities can start.

        :type desired_capacity: int
        :param desired_capacity: The desired capacity for the group.

        :rtype: autoscale group
        :return: An autoscale group.
        """
        self.name = name
        self.connection = connection
        self.min_size = int(min_size) if min_size is not None else None
        self.max_size = int(max_size) if max_size is not None else None
        self.created_time = None
        self.default_cooldown = int(default_cooldown) if default_cooldown is not None else None
        self.launch_config = launch_config
        if self.launch_config:
            self.launch_config_name = self.launch_config.name
        else:
            self.launch_config_name = None
        self.desired_capacity = desired_capacity
        lbs = load_balancers or []
        self.load_balancers = ListElement(lbs)
        zones = availability_zones or []
        self.availability_zones = ListElement(zones)
        self.group_arn = group_arn
        self.health_check_type = health_check_type
        self.health_check_period = health_check_period
        self.suspended = suspended
        self.placement_group = placement_group
        self.vpc_zone = vpc_zone
        self.metrics = None
        self.instances = None
        self.placement_group = None
        self.autoscaling_group_arn = None
        self.healthcheck_grace_period = None
        self.healthcheck_type = None
        self.vpc_zone_identifier = None

    # backwards compatible access to 'cooldown' param
    def _get_cooldown(self):
        return self.default_cooldown
    def _set_cooldown(self, val):
        self.default_cooldown = val
    cooldown = property(_get_cooldown, _set_cooldown)

    def __repr__(self):
        return 'AutoScalingGroup<%s>: created:%s, minsize:%s, maxsize:%s, capacity:%s' % (self.name,
                                                                                          self.created_time,
                                                                                          self.min_size,
                                                                                          self.max_size,
                                                                                          self.desired_capacity)

    def startElement(self, name, attrs, connection):
        if name == 'Instances':
            self.instances = ResultSet([('member', Instance)])
            return self.instances
        elif name == 'LoadBalancerNames':
            return self.load_balancers
        elif name == 'AvailabilityZones':
            return self.availability_zones
        elif name == 'EnabledMetrics':
<<<<<<< HEAD
            self.metrics = ResultSet([('member', AutoScalingGroupMetric)])
            return self.metrics
=======
            self.enabled_metrics = ResultSet([('member', EnabledMetric)])
        elif name == 'SuspendedProcesses':
            self.suspended_processes = ResultSet([('member', SuspendedProcess)])
>>>>>>> c2065380
        else:
            return

    def endElement(self, name, value, connection):
        if name == 'MinSize':
            self.min_size = int(value)
        elif name == 'AutoScalingGroupARN':
            self.autoscaling_group_arn = value
        elif name == 'CreatedTime':
            self.created_time = value
        elif name == 'DefaultCooldown':
<<<<<<< HEAD
            self.cooldown = value
=======
            self.default_cooldown = int(value)
>>>>>>> c2065380
        elif name == 'LaunchConfigurationName':
            self.launch_config_name = value
        elif name == 'DesiredCapacity':
            self.desired_capacity = int(value)
        elif name == 'MaxSize':
            self.max_size = int(value)
        elif name == 'AutoScalingGroupName':
            self.name = value
<<<<<<< HEAD
        elif name == 'AutoScalingGroupARN':
            self.group_arn = value
        elif name == 'HealthCheckType':
            self.health_check_type = value
        elif name == 'HealthCheckGracePeriod':
            self.health_check_period = value
        elif name == 'SuspendedProcesses':
            self.suspended = value
        elif name == 'PlacementGroup':
            self.placement_group = value
        elif name == 'VPCZoneIdentifier':
            self.vpc_zone = value
=======
        elif name == 'PlacementGroup':
            self.placement_group = value
        elif name == 'HealthCheckGracePeriod':
            self.healthcheck_grace_period = int(value)
        elif name == 'HealthCheckType':
            self.healthcheck_type = value
        elif name == 'VPCZoneIdentifier':
            self.vpc_zone_identifier = value
>>>>>>> c2065380
        else:
            setattr(self, name, value)

    def set_capacity(self, capacity):
        """ Set the desired capacity for the group. """
        params = {
                  'AutoScalingGroupName' : self.name,
                  'DesiredCapacity'      : capacity,
                 }
        req = self.connection.get_object('SetDesiredCapacity', params,
                                            Request)
        self.connection.last_request = req
        return req

    def update(self):
        """ Sync local changes with AutoScaling group. """
        return self.connection._update_group('UpdateAutoScalingGroup', self)

    def shutdown_instances(self):
        """ Convenience method which shuts down all instances associated with
        this group.
        """
        self.min_size = 0
        self.max_size = 0
        self.update()

<<<<<<< HEAD
    #def get_all_triggers(self):
    #    """ Get all triggers for this auto scaling group. """
    #    params = {'AutoScalingGroupName' : self.name}
    #    triggers = self.connection.get_list('DescribeTriggers', params,
    #                                        [('member', Trigger)])
    #
    #    # allow triggers to be able to access the autoscale group
    #    for tr in triggers:
    #        tr.autoscale_group = weakref.proxy(self)
    #
    #    return triggers

=======
>>>>>>> c2065380
    def delete(self):
        """ Delete this auto-scaling group if no instances attached or no
        scaling activities in progress.
        """
        return self.connection.delete_auto_scaling_group(self.name)

    def get_activities(self, activity_ids=None, max_records=50):
        """
        Get all activies for this group.
        """
        return self.connection.get_all_activities(self, activity_ids, max_records)


class AutoScalingGroupMetric(object):
    def __init__(self, connection=None):

        self.connection = connection
        self.metric = None
        self.granularity = None

    def __repr__(self):
        return 'AutoScalingGroupMetric:%s' % self.metric

    def startElement(self, name, attrs, connection):
        return

    def endElement(self, name, value, connection):
        if name == 'Metric':
            self.metric = value
        elif name == 'Granularity':
            self.granularity = value
        else:
            setattr(self, name, value)<|MERGE_RESOLUTION|>--- conflicted
+++ resolved
@@ -20,22 +20,15 @@
 # IN THE SOFTWARE.
 
 import weakref
+
 from boto.ec2.elb.listelement import ListElement
 from boto.resultset import ResultSet
-<<<<<<< HEAD
-#from boto.ec2.autoscale.trigger import Trigger
-=======
->>>>>>> c2065380
 from boto.ec2.autoscale.request import Request
 from boto.ec2.autoscale.instance import Instance
 from boto.ec2.autoscale.launchconfig import LaunchConfiguration
 
 
-<<<<<<< HEAD
-class Instance(object):
-=======
 class SuspendedProcess(object):
->>>>>>> c2065380
     def __init__(self, connection=None):
         self.connection = connection
         self.process_name = None
@@ -76,17 +69,9 @@
     def __init__(self, connection=None, name=None,
                  launch_config=None,
                  availability_zones=None,
-<<<<<<< HEAD
-                 load_balancers=None, cooldown=0,
-                 min_size=None, max_size=None,
-                 group_arn=None, health_check_type=None,
-                 health_check_period=None, suspended=None,
-                 placement_group=None, vpc_zone=None):
-=======
                  load_balancers=None, default_cooldown=None,
                  desired_capacity=None,
                  min_size=None, max_size=None):
->>>>>>> c2065380
         """
         Creates a new AutoScalingGroup with the specified name.
 
@@ -139,13 +124,6 @@
         self.load_balancers = ListElement(lbs)
         zones = availability_zones or []
         self.availability_zones = ListElement(zones)
-        self.group_arn = group_arn
-        self.health_check_type = health_check_type
-        self.health_check_period = health_check_period
-        self.suspended = suspended
-        self.placement_group = placement_group
-        self.vpc_zone = vpc_zone
-        self.metrics = None
         self.instances = None
         self.placement_group = None
         self.autoscaling_group_arn = None
@@ -176,14 +154,9 @@
         elif name == 'AvailabilityZones':
             return self.availability_zones
         elif name == 'EnabledMetrics':
-<<<<<<< HEAD
-            self.metrics = ResultSet([('member', AutoScalingGroupMetric)])
-            return self.metrics
-=======
             self.enabled_metrics = ResultSet([('member', EnabledMetric)])
         elif name == 'SuspendedProcesses':
             self.suspended_processes = ResultSet([('member', SuspendedProcess)])
->>>>>>> c2065380
         else:
             return
 
@@ -195,11 +168,7 @@
         elif name == 'CreatedTime':
             self.created_time = value
         elif name == 'DefaultCooldown':
-<<<<<<< HEAD
-            self.cooldown = value
-=======
             self.default_cooldown = int(value)
->>>>>>> c2065380
         elif name == 'LaunchConfigurationName':
             self.launch_config_name = value
         elif name == 'DesiredCapacity':
@@ -208,20 +177,6 @@
             self.max_size = int(value)
         elif name == 'AutoScalingGroupName':
             self.name = value
-<<<<<<< HEAD
-        elif name == 'AutoScalingGroupARN':
-            self.group_arn = value
-        elif name == 'HealthCheckType':
-            self.health_check_type = value
-        elif name == 'HealthCheckGracePeriod':
-            self.health_check_period = value
-        elif name == 'SuspendedProcesses':
-            self.suspended = value
-        elif name == 'PlacementGroup':
-            self.placement_group = value
-        elif name == 'VPCZoneIdentifier':
-            self.vpc_zone = value
-=======
         elif name == 'PlacementGroup':
             self.placement_group = value
         elif name == 'HealthCheckGracePeriod':
@@ -230,7 +185,6 @@
             self.healthcheck_type = value
         elif name == 'VPCZoneIdentifier':
             self.vpc_zone_identifier = value
->>>>>>> c2065380
         else:
             setattr(self, name, value)
 
@@ -257,21 +211,6 @@
         self.max_size = 0
         self.update()
 
-<<<<<<< HEAD
-    #def get_all_triggers(self):
-    #    """ Get all triggers for this auto scaling group. """
-    #    params = {'AutoScalingGroupName' : self.name}
-    #    triggers = self.connection.get_list('DescribeTriggers', params,
-    #                                        [('member', Trigger)])
-    #
-    #    # allow triggers to be able to access the autoscale group
-    #    for tr in triggers:
-    #        tr.autoscale_group = weakref.proxy(self)
-    #
-    #    return triggers
-
-=======
->>>>>>> c2065380
     def delete(self):
         """ Delete this auto-scaling group if no instances attached or no
         scaling activities in progress.
