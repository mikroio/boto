# Copyright (c) 2006-2012 Mitch Garnaat http://garnaat.org/
# Copyright (c) 2010, Eucalyptus Systems, Inc.
# Copyright (c) 2013 Amazon.com, Inc. or its affiliates.  All Rights Reserved
#
# Permission is hereby granted, free of charge, to any person obtaining a
# copy of this software and associated documentation files (the
# "Software"), to deal in the Software without restriction, including
# without limitation the rights to use, copy, modify, merge, publish, dis-
# tribute, sublicense, and/or sell copies of the Software, and to permit
# persons to whom the Software is furnished to do so, subject to the fol-
# lowing conditions:
#
# The above copyright notice and this permission notice shall be included
# in all copies or substantial portions of the Software.
#
# THE SOFTWARE IS PROVIDED "AS IS", WITHOUT WARRANTY OF ANY KIND, EXPRESS
# OR IMPLIED, INCLUDING BUT NOT LIMITED TO THE WARRANTIES OF MERCHANTABIL-
# ITY, FITNESS FOR A PARTICULAR PURPOSE AND NONINFRINGEMENT. IN NO EVENT
# SHALL THE AUTHOR BE LIABLE FOR ANY CLAIM, DAMAGES OR OTHER LIABILITY,
# WHETHER IN AN ACTION OF CONTRACT, TORT OR OTHERWISE, ARISING FROM,
# OUT OF OR IN CONNECTION WITH THE SOFTWARE OR THE USE OR OTHER DEALINGS
# IN THE SOFTWARE.

"""
Represents a connection to the EC2 service.
"""

import base64
import warnings
from datetime import datetime
from datetime import timedelta

import boto
from boto.connection import AWSQueryConnection
from boto.resultset import ResultSet
from boto.ec2.image import Image, ImageAttribute, CopyImage
from boto.ec2.instance import Reservation, Instance
from boto.ec2.instance import ConsoleOutput, InstanceAttribute
from boto.ec2.keypair import KeyPair
from boto.ec2.address import Address
from boto.ec2.volume import Volume, VolumeAttribute
from boto.ec2.snapshot import Snapshot
from boto.ec2.snapshot import SnapshotAttribute
from boto.ec2.zone import Zone
from boto.ec2.securitygroup import SecurityGroup
from boto.ec2.regioninfo import RegionInfo
from boto.ec2.instanceinfo import InstanceInfo
from boto.ec2.reservedinstance import ReservedInstancesOffering
from boto.ec2.reservedinstance import ReservedInstance
from boto.ec2.reservedinstance import ReservedInstanceListing
from boto.ec2.reservedinstance import ReservedInstancesConfiguration
from boto.ec2.reservedinstance import ModifyReservedInstancesResult
from boto.ec2.reservedinstance import ReservedInstancesModification
from boto.ec2.spotinstancerequest import SpotInstanceRequest
from boto.ec2.spotpricehistory import SpotPriceHistory
from boto.ec2.spotdatafeedsubscription import SpotDatafeedSubscription
from boto.ec2.bundleinstance import BundleInstanceTask
from boto.ec2.placementgroup import PlacementGroup
from boto.ec2.tag import Tag
from boto.ec2.vmtype import VmType
from boto.ec2.instancestatus import InstanceStatusSet
from boto.ec2.volumestatus import VolumeStatusSet
from boto.ec2.networkinterface import NetworkInterface
from boto.ec2.attributes import AccountAttribute, VPCAttribute
from boto.exception import EC2ResponseError

#boto.set_stream_logger('ec2')


class EC2Connection(AWSQueryConnection):

    APIVersion = boto.config.get('Boto', 'ec2_version', '2013-07-15')
    DefaultRegionName = boto.config.get('Boto', 'ec2_region_name', 'us-east-1')
    DefaultRegionEndpoint = boto.config.get('Boto', 'ec2_region_endpoint',
                                            'ec2.us-east-1.amazonaws.com')
    ResponseError = EC2ResponseError

    def __init__(self, aws_access_key_id=None, aws_secret_access_key=None,
                 is_secure=True, host=None, port=None,
                 proxy=None, proxy_port=None,
                 proxy_user=None, proxy_pass=None, debug=0,
                 https_connection_factory=None, region=None, path='/',
                 api_version=None, security_token=None,
                 validate_certs=True):
        """
        Init method to create a new connection to EC2.
        """
        if not region:
            region = RegionInfo(self, self.DefaultRegionName,
                                self.DefaultRegionEndpoint)
        self.region = region
        AWSQueryConnection.__init__(self, aws_access_key_id,
                                    aws_secret_access_key,
                                    is_secure, port, proxy, proxy_port,
                                    proxy_user, proxy_pass,
                                    self.region.endpoint, debug,
                                    https_connection_factory, path,
                                    security_token,
                                    validate_certs=validate_certs)
        if api_version:
            self.APIVersion = api_version

    def _required_auth_capability(self):
        return ['ec2']

    def get_params(self):
        """
        Returns a dictionary containing the value of of all of the keyword
        arguments passed when constructing this connection.
        """
        param_names = ['aws_access_key_id', 'aws_secret_access_key',
                       'is_secure', 'port', 'proxy', 'proxy_port',
                       'proxy_user', 'proxy_pass',
                       'debug', 'https_connection_factory']
        params = {}
        for name in param_names:
            params[name] = getattr(self, name)
        return params

    def build_filter_params(self, params, filters):
        i = 1
        for name in filters:
            aws_name = name
            if not aws_name.startswith('tag:'):
                aws_name = name.replace('_', '-')
            params['Filter.%d.Name' % i] = aws_name
            value = filters[name]
            if not isinstance(value, list):
                value = [value]
            j = 1
            for v in value:
                params['Filter.%d.Value.%d' % (i, j)] = v
                j += 1
            i += 1

    # Image methods

    def get_all_images(self, image_ids=None, owners=None,
                       executable_by=None, filters=None, dry_run=False):
        """
        Retrieve all the EC2 images available on your account.

        :type image_ids: list
        :param image_ids: A list of strings with the image IDs wanted

        :type owners: list
        :param owners: A list of owner IDs, the special strings 'self',
            'amazon', and 'aws-marketplace', may be used to describe
            images owned by you, Amazon or AWS Marketplace
            respectively

        :type executable_by: list
        :param executable_by: Returns AMIs for which the specified
                              user ID has explicit launch permissions

        :type filters: dict
        :param filters: Optional filters that can be used to limit the
            results returned.  Filters are provided in the form of a
            dictionary consisting of filter names as the key and
            filter values as the value.  The set of allowable filter
            names/values is dependent on the request being performed.
            Check the EC2 API guide for details.

        :type dry_run: bool
        :param dry_run: Set to True if the operation should not actually run.

        :rtype: list
        :return: A list of :class:`boto.ec2.image.Image`
        """
        params = {}
        if image_ids:
            self.build_list_params(params, image_ids, 'ImageId')
        if owners:
            self.build_list_params(params, owners, 'Owner')
        if executable_by:
            self.build_list_params(params, executable_by, 'ExecutableBy')
        if filters:
            self.build_filter_params(params, filters)
        if dry_run:
            params['DryRun'] = 'true'
        return self.get_list('DescribeImages', params,
                             [('item', Image)], verb='POST')

    def get_all_kernels(self, kernel_ids=None, owners=None, dry_run=False):
        """
        Retrieve all the EC2 kernels available on your account.
        Constructs a filter to allow the processing to happen server side.

        :type kernel_ids: list
        :param kernel_ids: A list of strings with the image IDs wanted

        :type owners: list
        :param owners: A list of owner IDs

        :type dry_run: bool
        :param dry_run: Set to True if the operation should not actually run.

        :rtype: list
        :return: A list of :class:`boto.ec2.image.Image`
        """
        params = {}
        if kernel_ids:
            self.build_list_params(params, kernel_ids, 'ImageId')
        if owners:
            self.build_list_params(params, owners, 'Owner')
        filter = {'image-type': 'kernel'}
        self.build_filter_params(params, filter)
        if dry_run:
            params['DryRun'] = 'true'
        return self.get_list('DescribeImages', params,
                             [('item', Image)], verb='POST')

    def get_all_ramdisks(self, ramdisk_ids=None, owners=None, dry_run=False):
        """
        Retrieve all the EC2 ramdisks available on your account.
        Constructs a filter to allow the processing to happen server side.

        :type ramdisk_ids: list
        :param ramdisk_ids: A list of strings with the image IDs wanted

        :type owners: list
        :param owners: A list of owner IDs

        :type dry_run: bool
        :param dry_run: Set to True if the operation should not actually run.

        :rtype: list
        :return: A list of :class:`boto.ec2.image.Image`
        """
        params = {}
        if ramdisk_ids:
            self.build_list_params(params, ramdisk_ids, 'ImageId')
        if owners:
            self.build_list_params(params, owners, 'Owner')
        filter = {'image-type': 'ramdisk'}
        self.build_filter_params(params, filter)
        if dry_run:
            params['DryRun'] = 'true'
        return self.get_list('DescribeImages', params,
                             [('item', Image)], verb='POST')

    def get_image(self, image_id, dry_run=False):
        """
        Shortcut method to retrieve a specific image (AMI).

        :type image_id: string
        :param image_id: the ID of the Image to retrieve

        :type dry_run: bool
        :param dry_run: Set to True if the operation should not actually run.

        :rtype: :class:`boto.ec2.image.Image`
        :return: The EC2 Image specified or None if the image is not found
        """
        try:
            return self.get_all_images(image_ids=[image_id], dry_run=dry_run)[0]
        except IndexError:  # None of those images available
            return None

    def register_image(self, name=None, description=None, image_location=None,
                       architecture=None, kernel_id=None, ramdisk_id=None,
                       root_device_name=None, block_device_map=None,
                       dry_run=False):
        """
        Register an image.

        :type name: string
        :param name: The name of the AMI.  Valid only for EBS-based images.

        :type description: string
        :param description: The description of the AMI.

        :type image_location: string
        :param image_location: Full path to your AMI manifest in
            Amazon S3 storage.  Only used for S3-based AMI's.

        :type architecture: string
        :param architecture: The architecture of the AMI.  Valid choices are:
            * i386
            * x86_64

        :type kernel_id: string
        :param kernel_id: The ID of the kernel with which to launch
            the instances

        :type root_device_name: string
        :param root_device_name: The root device name (e.g. /dev/sdh)

        :type block_device_map: :class:`boto.ec2.blockdevicemapping.BlockDeviceMapping`
        :param block_device_map: A BlockDeviceMapping data structure
            describing the EBS volumes associated with the Image.

        :type dry_run: bool
        :param dry_run: Set to True if the operation should not actually run.

        :rtype: string
        :return: The new image id
        """
        params = {}
        if name:
            params['Name'] = name
        if description:
            params['Description'] = description
        if architecture:
            params['Architecture'] = architecture
        if kernel_id:
            params['KernelId'] = kernel_id
        if ramdisk_id:
            params['RamdiskId'] = ramdisk_id
        if image_location:
            params['ImageLocation'] = image_location
        if root_device_name:
            params['RootDeviceName'] = root_device_name
        if block_device_map:
            block_device_map.build_list_params(params)
        if dry_run:
            params['DryRun'] = 'true'
        rs = self.get_object('RegisterImage', params, ResultSet, verb='POST')
        image_id = getattr(rs, 'imageId', None)
        return image_id

    def deregister_image(self, image_id, delete_snapshot=False, dry_run=False):
        """
        Unregister an AMI.

        :type image_id: string
        :param image_id: the ID of the Image to unregister

        :type delete_snapshot: bool
        :param delete_snapshot: Set to True if we should delete the
            snapshot associated with an EBS volume mounted at /dev/sda1

        :type dry_run: bool
        :param dry_run: Set to True if the operation should not actually run.

        :rtype: bool
        :return: True if successful
        """
        snapshot_id = None
        if delete_snapshot:
            image = self.get_image(image_id)
            for key in image.block_device_mapping:
                if key == "/dev/sda1":
                    snapshot_id = image.block_device_mapping[key].snapshot_id
                    break
        params = {
            'ImageId': image_id,
        }
        if dry_run:
            params['DryRun'] = 'true'
        result = self.get_status('DeregisterImage',
                                 params, verb='POST')
        if result and snapshot_id:
            return result and self.delete_snapshot(snapshot_id)
        return result

    def create_image(self, instance_id, name,
                     description=None, no_reboot=False, dry_run=False):
        """
        Will create an AMI from the instance in the running or stopped
        state.

        :type instance_id: string
        :param instance_id: the ID of the instance to image.

        :type name: string
        :param name: The name of the new image

        :type description: string
        :param description: An optional human-readable string describing
            the contents and purpose of the AMI.

        :type no_reboot: bool
        :param no_reboot: An optional flag indicating that the
            bundling process should not attempt to shutdown the
            instance before bundling.  If this flag is True, the
            responsibility of maintaining file system integrity is
            left to the owner of the instance.

        :type dry_run: bool
        :param dry_run: Set to True if the operation should not actually run.

        :rtype: string
        :return: The new image id
        """
        params = {'InstanceId': instance_id,
                  'Name': name}
        if description:
            params['Description'] = description
        if no_reboot:
            params['NoReboot'] = 'true'
        if dry_run:
            params['DryRun'] = 'true'
        img = self.get_object('CreateImage', params, Image, verb='POST')
        return img.id

    # ImageAttribute methods

    def get_image_attribute(self, image_id, attribute='launchPermission',
                            dry_run=False):
        """
        Gets an attribute from an image.

        :type image_id: string
        :param image_id: The Amazon image id for which you want info about

        :type attribute: string
        :param attribute: The attribute you need information about.
            Valid choices are:
            * launchPermission
            * productCodes
            * blockDeviceMapping

        :type dry_run: bool
        :param dry_run: Set to True if the operation should not actually run.

        :rtype: :class:`boto.ec2.image.ImageAttribute`
        :return: An ImageAttribute object representing the value of the
                 attribute requested
        """
        params = {'ImageId': image_id,
                  'Attribute': attribute}
        if dry_run:
            params['DryRun'] = 'true'
        return self.get_object('DescribeImageAttribute', params,
                               ImageAttribute, verb='POST')

    def modify_image_attribute(self, image_id, attribute='launchPermission',
                               operation='add', user_ids=None, groups=None,
                               product_codes=None, dry_run=False):
        """
        Changes an attribute of an image.

        :type image_id: string
        :param image_id: The image id you wish to change

        :type attribute: string
        :param attribute: The attribute you wish to change

        :type operation: string
        :param operation: Either add or remove (this is required for changing
            launchPermissions)

        :type user_ids: list
        :param user_ids: The Amazon IDs of users to add/remove attributes

        :type groups: list
        :param groups: The groups to add/remove attributes

        :type product_codes: list
        :param product_codes: Amazon DevPay product code. Currently only one
            product code can be associated with an AMI. Once
            set, the product code cannot be changed or reset.

        :type dry_run: bool
        :param dry_run: Set to True if the operation should not actually run.

        """
        params = {'ImageId': image_id,
                  'Attribute': attribute,
                  'OperationType': operation}
        if user_ids:
            self.build_list_params(params, user_ids, 'UserId')
        if groups:
            self.build_list_params(params, groups, 'UserGroup')
        if product_codes:
            self.build_list_params(params, product_codes, 'ProductCode')
        if dry_run:
            params['DryRun'] = 'true'
        return self.get_status('ModifyImageAttribute', params, verb='POST')

    def reset_image_attribute(self, image_id, attribute='launchPermission',
                              dry_run=False):
        """
        Resets an attribute of an AMI to its default value.

        :type image_id: string
        :param image_id: ID of the AMI for which an attribute will be described

        :type attribute: string
        :param attribute: The attribute to reset

        :type dry_run: bool
        :param dry_run: Set to True if the operation should not actually run.

        :rtype: bool
        :return: Whether the operation succeeded or not
        """
        params = {'ImageId': image_id,
                  'Attribute': attribute}
        if dry_run:
            params['DryRun'] = 'true'
        return self.get_status('ResetImageAttribute', params, verb='POST')

    # Instance methods

    def get_all_instances(self, instance_ids=None, filters=None, dry_run=False):
        """
        Retrieve all the instance reservations associated with your account.

        .. note::
        This method's current behavior is deprecated in favor of
        :meth:`get_all_reservations`.  A future major release will change
        :meth:`get_all_instances` to return a list of
        :class:`boto.ec2.instance.Instance` objects as its name suggests.
        To obtain that behavior today, use :meth:`get_only_instances`.

        :type instance_ids: list
        :param instance_ids: A list of strings of instance IDs

        :type filters: dict
        :param filters: Optional filters that can be used to limit the
            results returned.  Filters are provided in the form of a
            dictionary consisting of filter names as the key and
            filter values as the value.  The set of allowable filter
            names/values is dependent on the request being performed.
            Check the EC2 API guide for details.

        :type dry_run: bool
        :param dry_run: Set to True if the operation should not actually run.

        :rtype: list
        :return: A list of  :class:`boto.ec2.instance.Reservation`

        """
        warnings.warn(('The current get_all_instances implementation will be '
                       'replaced with get_all_reservations.'),
                      PendingDeprecationWarning)
        return self.get_all_reservations(instance_ids=instance_ids,
                                         filters=filters, dry_run=dry_run)

    def get_only_instances(self, instance_ids=None, filters=None,
                           dry_run=False):
        # A future release should rename this method to get_all_instances
        # and make get_only_instances an alias for that.
        """
        Retrieve all the instances associated with your account.

        :type instance_ids: list
        :param instance_ids: A list of strings of instance IDs

        :type filters: dict
        :param filters: Optional filters that can be used to limit the
            results returned.  Filters are provided in the form of a
            dictionary consisting of filter names as the key and
            filter values as the value.  The set of allowable filter
            names/values is dependent on the request being performed.
            Check the EC2 API guide for details.

        :type dry_run: bool
        :param dry_run: Set to True if the operation should not actually run.

        :rtype: list
        :return: A list of  :class:`boto.ec2.instance.Instance`
        """
        reservations = self.get_all_reservations(instance_ids=instance_ids,
                                                 filters=filters,
                                                 dry_run=dry_run)
        return [instance for reservation in reservations
                for instance in reservation.instances]

    def get_all_reservations(self, instance_ids=None, filters=None,
                             dry_run=False):
        """
        Retrieve all the instance reservations associated with your account.

        :type instance_ids: list
        :param instance_ids: A list of strings of instance IDs

        :type filters: dict
        :param filters: Optional filters that can be used to limit the
            results returned.  Filters are provided in the form of a
            dictionary consisting of filter names as the key and
            filter values as the value.  The set of allowable filter
            names/values is dependent on the request being performed.
            Check the EC2 API guide for details.

        :type dry_run: bool
        :param dry_run: Set to True if the operation should not actually run.

        :rtype: list
        :return: A list of  :class:`boto.ec2.instance.Reservation`
        """
        params = {}
        if instance_ids:
            self.build_list_params(params, instance_ids, 'InstanceId')
        if filters:
            if 'group-id' in filters:
                gid = filters.get('group-id')
                if not gid.startswith('sg-') or len(gid) != 11:
                    warnings.warn(
                        "The group-id filter now requires a security group "
                        "identifier (sg-*) instead of a group name. To filter "
                        "by group name use the 'group-name' filter instead.",
                        UserWarning)
            self.build_filter_params(params, filters)
        if dry_run:
            params['DryRun'] = 'true'
        return self.get_list('DescribeInstances', params,
                             [('item', Reservation)], verb='POST')

    def get_all_instance_status(self, instance_ids=None,
                                max_results=None, next_token=None,
                                filters=None, dry_run=False):
        """
        Retrieve all the instances in your account scheduled for maintenance.

        :type instance_ids: list
        :param instance_ids: A list of strings of instance IDs

        :type max_results: int
        :param max_results: The maximum number of paginated instance
            items per response.

        :type next_token: str
        :param next_token: A string specifying the next paginated set
            of results to return.

        :type filters: dict
        :param filters: Optional filters that can be used to limit
            the results returned.  Filters are provided
            in the form of a dictionary consisting of
            filter names as the key and filter values
            as the value.  The set of allowable filter
            names/values is dependent on the request
            being performed.  Check the EC2 API guide
            for details.

        :type dry_run: bool
        :param dry_run: Set to True if the operation should not actually run.

        :rtype: list
        :return: A list of instances that have maintenance scheduled.
        """
        params = {}
        if instance_ids:
            self.build_list_params(params, instance_ids, 'InstanceId')
        if max_results:
            params['MaxResults'] = max_results
        if next_token:
            params['NextToken'] = next_token
        if filters:
            self.build_filter_params(params, filters)
        if dry_run:
            params['DryRun'] = 'true'
        return self.get_object('DescribeInstanceStatus', params,
                               InstanceStatusSet, verb='POST')

    def run_instances(self, image_id, min_count=1, max_count=1,
                      key_name=None, security_groups=None,
                      user_data=None, addressing_type=None,
                      instance_type='m1.small', placement=None,
                      kernel_id=None, ramdisk_id=None,
                      monitoring_enabled=False, subnet_id=None,
                      block_device_map=None,
                      disable_api_termination=False,
                      instance_initiated_shutdown_behavior=None,
                      private_ip_address=None,
                      placement_group=None, client_token=None,
                      security_group_ids=None,
                      additional_info=None, instance_profile_name=None,
                      instance_profile_arn=None, tenancy=None,
                      ebs_optimized=False, network_interfaces=None,
                      dry_run=False):
        """
        Runs an image on EC2.

        :type image_id: string
        :param image_id: The ID of the image to run.

        :type min_count: int
        :param min_count: The minimum number of instances to launch.

        :type max_count: int
        :param max_count: The maximum number of instances to launch.

        :type key_name: string
        :param key_name: The name of the key pair with which to
            launch instances.

        :type security_groups: list of strings
        :param security_groups: The names of the security groups with which to
            associate instances.

        :type user_data: string
        :param user_data: The Base64-encoded MIME user data to be made
            available to the instance(s) in this reservation.

        :type instance_type: string
        :param instance_type: The type of instance to run:

            * t1.micro
            * m1.small
            * m1.medium
            * m1.large
            * m1.xlarge
            * m3.xlarge
            * m3.2xlarge
            * c1.medium
            * c1.xlarge
            * m2.xlarge
            * m2.2xlarge
            * m2.4xlarge
            * cr1.8xlarge
            * hi1.4xlarge
            * hs1.8xlarge
            * cc1.4xlarge
            * cg1.4xlarge
            * cc2.8xlarge

        :type placement: string
        :param placement: The Availability Zone to launch the instance into.

        :type kernel_id: string
        :param kernel_id: The ID of the kernel with which to launch the
            instances.

        :type ramdisk_id: string
        :param ramdisk_id: The ID of the RAM disk with which to launch the
            instances.

        :type monitoring_enabled: bool
        :param monitoring_enabled: Enable CloudWatch monitoring on
            the instance.

        :type subnet_id: string
        :param subnet_id: The subnet ID within which to launch the instances
            for VPC.

        :type private_ip_address: string
        :param private_ip_address: If you're using VPC, you can
            optionally use this parameter to assign the instance a
            specific available IP address from the subnet (e.g.,
            10.0.0.25).

        :type block_device_map: :class:`boto.ec2.blockdevicemapping.BlockDeviceMapping`
        :param block_device_map: A BlockDeviceMapping data structure
            describing the EBS volumes associated with the Image.

        :type disable_api_termination: bool
        :param disable_api_termination: If True, the instances will be locked
            and will not be able to be terminated via the API.

        :type instance_initiated_shutdown_behavior: string
        :param instance_initiated_shutdown_behavior: Specifies whether the
            instance stops or terminates on instance-initiated shutdown.
            Valid values are:

            * stop
            * terminate

        :type placement_group: string
        :param placement_group: If specified, this is the name of the placement
            group in which the instance(s) will be launched.

        :type client_token: string
        :param client_token: Unique, case-sensitive identifier you provide
            to ensure idempotency of the request. Maximum 64 ASCII characters.

        :type security_group_ids: list of strings
        :param security_group_ids: The ID of the VPC security groups with
            which to associate instances.

        :type additional_info: string
        :param additional_info: Specifies additional information to make
            available to the instance(s).

        :type tenancy: string
        :param tenancy: The tenancy of the instance you want to
            launch. An instance with a tenancy of 'dedicated' runs on
            single-tenant hardware and can only be launched into a
            VPC. Valid values are:"default" or "dedicated".
            NOTE: To use dedicated tenancy you MUST specify a VPC
            subnet-ID as well.

        :type instance_profile_arn: string
        :param instance_profile_arn: The Amazon resource name (ARN) of
            the IAM Instance Profile (IIP) to associate with the instances.

        :type instance_profile_name: string
        :param instance_profile_name: The name of
            the IAM Instance Profile (IIP) to associate with the instances.

        :type ebs_optimized: bool
        :param ebs_optimized: Whether the instance is optimized for
            EBS I/O.  This optimization provides dedicated throughput
            to Amazon EBS and an optimized configuration stack to
            provide optimal EBS I/O performance.  This optimization
            isn't available with all instance types.

        :type network_interfaces: list
        :param network_interfaces: A list of
            :class:`boto.ec2.networkinterface.NetworkInterfaceSpecification`

        :type dry_run: bool
        :param dry_run: Set to True if the operation should not actually run.

        :rtype: Reservation
        :return: The :class:`boto.ec2.instance.Reservation` associated with
                 the request for machines
        """
        params = {'ImageId': image_id,
                  'MinCount': min_count,
                  'MaxCount': max_count}
        if key_name:
            params['KeyName'] = key_name
        if security_group_ids:
            l = []
            for group in security_group_ids:
                if isinstance(group, SecurityGroup):
                    l.append(group.id)
                else:
                    l.append(group)
            self.build_list_params(params, l, 'SecurityGroupId')
        if security_groups:
            l = []
            for group in security_groups:
                if isinstance(group, SecurityGroup):
                    l.append(group.name)
                else:
                    l.append(group)
            self.build_list_params(params, l, 'SecurityGroup')
        if user_data:
            params['UserData'] = base64.b64encode(user_data)
        if addressing_type:
            params['AddressingType'] = addressing_type
        if instance_type:
            params['InstanceType'] = instance_type
        if placement:
            params['Placement.AvailabilityZone'] = placement
        if placement_group:
            params['Placement.GroupName'] = placement_group
        if tenancy:
            params['Placement.Tenancy'] = tenancy
        if kernel_id:
            params['KernelId'] = kernel_id
        if ramdisk_id:
            params['RamdiskId'] = ramdisk_id
        if monitoring_enabled:
            params['Monitoring.Enabled'] = 'true'
        if subnet_id:
            params['SubnetId'] = subnet_id
        if private_ip_address:
            params['PrivateIpAddress'] = private_ip_address
        if block_device_map:
            block_device_map.build_list_params(params)
        if disable_api_termination:
            params['DisableApiTermination'] = 'true'
        if instance_initiated_shutdown_behavior:
            val = instance_initiated_shutdown_behavior
            params['InstanceInitiatedShutdownBehavior'] = val
        if client_token:
            params['ClientToken'] = client_token
        if additional_info:
            params['AdditionalInfo'] = additional_info
        if instance_profile_name:
            params['IamInstanceProfile.Name'] = instance_profile_name
        if instance_profile_arn:
            params['IamInstanceProfile.Arn'] = instance_profile_arn
        if ebs_optimized:
            params['EbsOptimized'] = 'true'
        if network_interfaces:
            network_interfaces.build_list_params(params)
        if dry_run:
            params['DryRun'] = 'true'
        return self.get_object('RunInstances', params, Reservation,
                               verb='POST')

    def terminate_instances(self, instance_ids=None, dry_run=False):
        """
        Terminate the instances specified

        :type instance_ids: list
        :param instance_ids: A list of strings of the Instance IDs to terminate

        :type dry_run: bool
        :param dry_run: Set to True if the operation should not actually run.

        :rtype: list
        :return: A list of the instances terminated
        """
        params = {}
        if instance_ids:
            self.build_list_params(params, instance_ids, 'InstanceId')
        if dry_run:
            params['DryRun'] = 'true'
        return self.get_list('TerminateInstances', params,
                             [('item', Instance)], verb='POST')

    def stop_instances(self, instance_ids=None, force=False, dry_run=False):
        """
        Stop the instances specified

        :type instance_ids: list
        :param instance_ids: A list of strings of the Instance IDs to stop

        :type force: bool
        :param force: Forces the instance to stop

        :type dry_run: bool
        :param dry_run: Set to True if the operation should not actually run.

        :rtype: list
        :return: A list of the instances stopped
        """
        params = {}
        if force:
            params['Force'] = 'true'
        if instance_ids:
            self.build_list_params(params, instance_ids, 'InstanceId')
        if dry_run:
            params['DryRun'] = 'true'
        return self.get_list('StopInstances', params,
                             [('item', Instance)], verb='POST')

    def start_instances(self, instance_ids=None, dry_run=False):
        """
        Start the instances specified

        :type instance_ids: list
        :param instance_ids: A list of strings of the Instance IDs to start

        :type dry_run: bool
        :param dry_run: Set to True if the operation should not actually run.

        :rtype: list
        :return: A list of the instances started
        """
        params = {}
        if instance_ids:
            self.build_list_params(params, instance_ids, 'InstanceId')
        if dry_run:
            params['DryRun'] = 'true'
        return self.get_list('StartInstances', params,
                             [('item', Instance)], verb='POST')

    def get_console_output(self, instance_id, dry_run=False):
        """
        Retrieves the console output for the specified instance.

        :type instance_id: string
        :param instance_id: The instance ID of a running instance on the cloud.

        :type dry_run: bool
        :param dry_run: Set to True if the operation should not actually run.

        :rtype: :class:`boto.ec2.instance.ConsoleOutput`
        :return: The console output as a ConsoleOutput object
        """
        params = {}
        self.build_list_params(params, [instance_id], 'InstanceId')
        if dry_run:
            params['DryRun'] = 'true'
        return self.get_object('GetConsoleOutput', params,
                               ConsoleOutput, verb='POST')

    def reboot_instances(self, instance_ids=None, dry_run=False):
        """
        Reboot the specified instances.

        :type instance_ids: list
        :param instance_ids: The instances to terminate and reboot

        :type dry_run: bool
        :param dry_run: Set to True if the operation should not actually run.

        """
        params = {}
        if instance_ids:
            self.build_list_params(params, instance_ids, 'InstanceId')
        if dry_run:
            params['DryRun'] = 'true'
        return self.get_status('RebootInstances', params)

    def confirm_product_instance(self, product_code, instance_id,
                                 dry_run=False):
        """
        :type dry_run: bool
        :param dry_run: Set to True if the operation should not actually run.

        """
        params = {'ProductCode': product_code,
                  'InstanceId': instance_id}
        if dry_run:
            params['DryRun'] = 'true'
        rs = self.get_object('ConfirmProductInstance', params,
                             ResultSet, verb='POST')
        return (rs.status, rs.ownerId)

    # InstanceAttribute methods

    def get_instance_attribute(self, instance_id, attribute, dry_run=False):
        """
        Gets an attribute from an instance.

        :type instance_id: string
        :param instance_id: The Amazon id of the instance

        :type attribute: string
        :param attribute: The attribute you need information about
            Valid choices are:

            * instanceType
            * kernel
            * ramdisk
            * userData
            * disableApiTermination
            * instanceInitiatedShutdownBehavior
            * rootDeviceName
            * blockDeviceMapping
            * productCodes
            * sourceDestCheck
            * groupSet
            * ebsOptimized

        :type dry_run: bool
        :param dry_run: Set to True if the operation should not actually run.

        :rtype: :class:`boto.ec2.image.InstanceAttribute`
        :return: An InstanceAttribute object representing the value of the
                 attribute requested
        """
        params = {'InstanceId': instance_id}
        if attribute:
            params['Attribute'] = attribute
        if dry_run:
            params['DryRun'] = 'true'
        return self.get_object('DescribeInstanceAttribute', params,
                               InstanceAttribute, verb='POST')

    def modify_network_interface_attribute(self, interface_id, attr, value,
                                           attachment_id=None, dry_run=False):
        """
        Changes an attribute of a network interface.

        :type interface_id: string
        :param interface_id: The interface id. Looks like 'eni-xxxxxxxx'

        :type attr: string
        :param attr: The attribute you wish to change.

            Learn more at http://docs.aws.amazon.com/AWSEC2/latest/API\
            Reference/ApiReference-query-ModifyNetworkInterfaceAttribute.html

            * description - Textual description of interface
            * groupSet - List of security group ids or group objects
            * sourceDestCheck - Boolean
            * deleteOnTermination - Boolean. Must also specify attachment_id

        :type value: string
        :param value: The new value for the attribute

        :rtype: bool
        :return: Whether the operation succeeded or not

        :type attachment_id: string
        :param attachment_id: If you're modifying DeleteOnTermination you must
            specify the attachment_id.

        :type dry_run: bool
        :param dry_run: Set to True if the operation should not actually run.

        """
        bool_reqs = (
            'deleteontermination',
            'sourcedestcheck',
        )
        if attr.lower() in bool_reqs:
            if isinstance(value, bool):
                if value:
                    value = 'true'
                else:
                    value = 'false'
            elif value not in ['true', 'false']:
                raise ValueError('%s must be a boolean, "true", or "false"!'
                                 % attr)

        params = {'NetworkInterfaceId': interface_id}

        # groupSet is handled differently from other arguments
        if attr.lower() == 'groupset':
            for idx, sg in enumerate(value):
                if isinstance(sg, SecurityGroup):
                    sg = sg.id
                params['SecurityGroupId.%s' % (idx + 1)] = sg
        elif attr.lower() == 'description':
            params['Description.Value'] = value
        elif attr.lower() == 'sourcedestcheck':
            params['SourceDestCheck.Value'] = value
        elif attr.lower() == 'deleteontermination':
            params['Attachment.DeleteOnTermination'] = value
            if not attachment_id:
                raise ValueError('You must also specify an attachment_id')
            params['Attachment.AttachmentId'] = attachment_id
        else:
            raise ValueError('Unknown attribute "%s"' % (attr,))

        if dry_run:
            params['DryRun'] = 'true'
        return self.get_status(
            'ModifyNetworkInterfaceAttribute', params, verb='POST')

    def modify_instance_attribute(self, instance_id, attribute, value,
                                  dry_run=False):
        """
        Changes an attribute of an instance

        :type instance_id: string
        :param instance_id: The instance id you wish to change

        :type attribute: string
        :param attribute: The attribute you wish to change.

            * instanceType - A valid instance type (m1.small)
            * kernel - Kernel ID (None)
            * ramdisk - Ramdisk ID (None)
            * userData - Base64 encoded String (None)
            * disableApiTermination - Boolean (true)
            * instanceInitiatedShutdownBehavior - stop|terminate
            * blockDeviceMapping - List of strings - ie: ['/dev/sda=false']
            * sourceDestCheck - Boolean (true)
            * groupSet - Set of Security Groups or IDs
            * ebsOptimized - Boolean (false)

        :type value: string
        :param value: The new value for the attribute

        :type dry_run: bool
        :param dry_run: Set to True if the operation should not actually run.

        :rtype: bool
        :return: Whether the operation succeeded or not
        """
        # Allow a bool to be passed in for value of disableApiTermination
        bool_reqs = ('disableapitermination',
                     'sourcedestcheck',
                     'ebsoptimized')
        if attribute.lower() in bool_reqs:
            if isinstance(value, bool):
                if value:
                    value = 'true'
                else:
                    value = 'false'

        params = {'InstanceId': instance_id}

        # groupSet is handled differently from other arguments
        if attribute.lower() == 'groupset':
            for idx, sg in enumerate(value):
                if isinstance(sg, SecurityGroup):
                    sg = sg.id
                params['GroupId.%s' % (idx + 1)] = sg
        elif attribute.lower() == 'blockdevicemapping':
            for idx, kv in enumerate(value):
                dev_name, _, flag = kv.partition('=')
                pre = 'BlockDeviceMapping.%d' % (idx + 1)
                params['%s.DeviceName' % pre] = dev_name
                params['%s.Ebs.DeleteOnTermination' % pre] = flag or 'true'
        else:
            # for backwards compatibility handle lowercase first letter
            attribute = attribute[0].upper() + attribute[1:]
            params['%s.Value' % attribute] = value

        if dry_run:
            params['DryRun'] = 'true'
        return self.get_status('ModifyInstanceAttribute', params, verb='POST')

    def reset_instance_attribute(self, instance_id, attribute, dry_run=False):
        """
        Resets an attribute of an instance to its default value.

        :type instance_id: string
        :param instance_id: ID of the instance

        :type attribute: string
        :param attribute: The attribute to reset. Valid values are:
                          kernel|ramdisk

        :type dry_run: bool
        :param dry_run: Set to True if the operation should not actually run.

        :rtype: bool
        :return: Whether the operation succeeded or not
        """
        params = {'InstanceId': instance_id,
                  'Attribute': attribute}
        if dry_run:
            params['DryRun'] = 'true'
        return self.get_status('ResetInstanceAttribute', params, verb='POST')

    # Spot Instances

    def get_all_spot_instance_requests(self, request_ids=None,
                                       filters=None, dry_run=False):
        """
        Retrieve all the spot instances requests associated with your account.

        :type request_ids: list
        :param request_ids: A list of strings of spot instance request IDs

        :type filters: dict
        :param filters: Optional filters that can be used to limit the
            results returned.  Filters are provided in the form of a
            dictionary consisting of filter names as the key and
            filter values as the value.  The set of allowable filter
            names/values is dependent on the request being performed.
            Check the EC2 API guide for details.

        :type dry_run: bool
        :param dry_run: Set to True if the operation should not actually run.

        :rtype: list
        :return: A list of
                 :class:`boto.ec2.spotinstancerequest.SpotInstanceRequest`
        """
        params = {}
        if request_ids:
            self.build_list_params(params, request_ids, 'SpotInstanceRequestId')
        if filters:
            if 'launch.group-id' in filters:
                lgid = filters.get('launch.group-id')
                if not lgid.startswith('sg-') or len(lgid) != 11:
                    warnings.warn(
                        "The 'launch.group-id' filter now requires a security "
                        "group id (sg-*) and no longer supports filtering by "
                        "group name. Please update your filters accordingly.",
                        UserWarning)
            self.build_filter_params(params, filters)
        if dry_run:
            params['DryRun'] = 'true'
        return self.get_list('DescribeSpotInstanceRequests', params,
                             [('item', SpotInstanceRequest)], verb='POST')

    def get_spot_price_history(self, start_time=None, end_time=None,
                               instance_type=None, product_description=None,
                               availability_zone=None, dry_run=False):
        """
        Retrieve the recent history of spot instances pricing.

        :type start_time: str
        :param start_time: An indication of how far back to provide price
            changes for. An ISO8601 DateTime string.

        :type end_time: str
        :param end_time: An indication of how far forward to provide price
            changes for.  An ISO8601 DateTime string.

        :type instance_type: str
        :param instance_type: Filter responses to a particular instance type.

        :type product_description: str
        :param product_description: Filter responses to a particular platform.
            Valid values are currently:

            * Linux/UNIX
            * SUSE Linux
            * Windows
            * Linux/UNIX (Amazon VPC)
            * SUSE Linux (Amazon VPC)
            * Windows (Amazon VPC)

        :type availability_zone: str
        :param availability_zone: The availability zone for which prices
            should be returned.  If not specified, data for all
            availability zones will be returned.

        :type dry_run: bool
        :param dry_run: Set to True if the operation should not actually run.

        :rtype: list
        :return: A list tuples containing price and timestamp.
        """
        params = {}
        if start_time:
            params['StartTime'] = start_time
        if end_time:
            params['EndTime'] = end_time
        if instance_type:
            params['InstanceType'] = instance_type
        if product_description:
            params['ProductDescription'] = product_description
        if availability_zone:
            params['AvailabilityZone'] = availability_zone
        if dry_run:
            params['DryRun'] = 'true'
        return self.get_list('DescribeSpotPriceHistory', params,
                             [('item', SpotPriceHistory)], verb='POST')

    def request_spot_instances(self, price, image_id, count=1, type='one-time',
                               valid_from=None, valid_until=None,
                               launch_group=None, availability_zone_group=None,
                               key_name=None, security_groups=None,
                               user_data=None, addressing_type=None,
                               instance_type='m1.small', placement=None,
                               kernel_id=None, ramdisk_id=None,
                               monitoring_enabled=False, subnet_id=None,
                               placement_group=None,
                               block_device_map=None,
                               instance_profile_arn=None,
                               instance_profile_name=None,
                               security_group_ids=None,
                               ebs_optimized=False,
                               network_interfaces=None, dry_run=False):
        """
        Request instances on the spot market at a particular price.

        :type price: str
        :param price: The maximum price of your bid

        :type image_id: string
        :param image_id: The ID of the image to run

        :type count: int
        :param count: The of instances to requested

        :type type: str
        :param type: Type of request. Can be 'one-time' or 'persistent'.
                     Default is one-time.

        :type valid_from: str
        :param valid_from: Start date of the request. An ISO8601 time string.

        :type valid_until: str
        :param valid_until: End date of the request.  An ISO8601 time string.

        :type launch_group: str
        :param launch_group: If supplied, all requests will be fulfilled
            as a group.

        :type availability_zone_group: str
        :param availability_zone_group: If supplied, all requests will be
            fulfilled within a single availability zone.

        :type key_name: string
        :param key_name: The name of the key pair with which to
            launch instances

        :type security_groups: list of strings
        :param security_groups: The names of the security groups with which to
            associate instances

        :type user_data: string
        :param user_data: The user data passed to the launched instances

        :type instance_type: string
        :param instance_type: The type of instance to run:

            * m1.small
            * m1.large
            * m1.xlarge
            * c1.medium
            * c1.xlarge
            * m2.xlarge
            * m2.2xlarge
            * m2.4xlarge
            * cc1.4xlarge
            * t1.micro

        :type placement: string
        :param placement: The availability zone in which to launch
            the instances

        :type kernel_id: string
        :param kernel_id: The ID of the kernel with which to launch the
            instances

        :type ramdisk_id: string
        :param ramdisk_id: The ID of the RAM disk with which to launch the
            instances

        :type monitoring_enabled: bool
        :param monitoring_enabled: Enable CloudWatch monitoring on
            the instance.

        :type subnet_id: string
        :param subnet_id: The subnet ID within which to launch the instances
            for VPC.

        :type placement_group: string
        :param placement_group: If specified, this is the name of the placement
            group in which the instance(s) will be launched.

        :type block_device_map: :class:`boto.ec2.blockdevicemapping.BlockDeviceMapping`
        :param block_device_map: A BlockDeviceMapping data structure
            describing the EBS volumes associated with the Image.

        :type security_group_ids: list of strings
        :param security_group_ids: The ID of the VPC security groups with
            which to associate instances.

        :type instance_profile_arn: string
        :param instance_profile_arn: The Amazon resource name (ARN) of
            the IAM Instance Profile (IIP) to associate with the instances.

        :type instance_profile_name: string
        :param instance_profile_name: The name of
            the IAM Instance Profile (IIP) to associate with the instances.

        :type ebs_optimized: bool
        :param ebs_optimized: Whether the instance is optimized for
            EBS I/O.  This optimization provides dedicated throughput
            to Amazon EBS and an optimized configuration stack to
            provide optimal EBS I/O performance.  This optimization
            isn't available with all instance types.

        :type network_interfaces: list
        :param network_interfaces: A list of
            :class:`boto.ec2.networkinterface.NetworkInterfaceSpecification`

        :type dry_run: bool
        :param dry_run: Set to True if the operation should not actually run.

        :rtype: Reservation
        :return: The :class:`boto.ec2.spotinstancerequest.SpotInstanceRequest`
                 associated with the request for machines
        """
        ls = 'LaunchSpecification'
        params = {'%s.ImageId' % ls: image_id,
                  'Type': type,
                  'SpotPrice': price}
        if count:
            params['InstanceCount'] = count
        if valid_from:
            params['ValidFrom'] = valid_from
        if valid_until:
            params['ValidUntil'] = valid_until
        if launch_group:
            params['LaunchGroup'] = launch_group
        if availability_zone_group:
            params['AvailabilityZoneGroup'] = availability_zone_group
        if key_name:
            params['%s.KeyName' % ls] = key_name
        if security_group_ids:
            l = []
            for group in security_group_ids:
                if isinstance(group, SecurityGroup):
                    l.append(group.id)
                else:
                    l.append(group)
            self.build_list_params(params, l,
                                   '%s.SecurityGroupId' % ls)
        if security_groups:
            l = []
            for group in security_groups:
                if isinstance(group, SecurityGroup):
                    l.append(group.name)
                else:
                    l.append(group)
            self.build_list_params(params, l, '%s.SecurityGroup' % ls)
        if user_data:
            params['%s.UserData' % ls] = base64.b64encode(user_data)
        if addressing_type:
            params['%s.AddressingType' % ls] = addressing_type
        if instance_type:
            params['%s.InstanceType' % ls] = instance_type
        if placement:
            params['%s.Placement.AvailabilityZone' % ls] = placement
        if kernel_id:
            params['%s.KernelId' % ls] = kernel_id
        if ramdisk_id:
            params['%s.RamdiskId' % ls] = ramdisk_id
        if monitoring_enabled:
            params['%s.Monitoring.Enabled' % ls] = 'true'
        if subnet_id:
            params['%s.SubnetId' % ls] = subnet_id
        if placement_group:
            params['%s.Placement.GroupName' % ls] = placement_group
        if block_device_map:
            block_device_map.build_list_params(params, '%s.' % ls)
        if instance_profile_name:
            params['%s.IamInstanceProfile.Name' % ls] = instance_profile_name
        if instance_profile_arn:
            params['%s.IamInstanceProfile.Arn' % ls] = instance_profile_arn
        if ebs_optimized:
            params['%s.EbsOptimized' % ls] = 'true'
        if network_interfaces:
            network_interfaces.build_list_params(params, prefix=ls + '.')
        if dry_run:
            params['DryRun'] = 'true'
        return self.get_list('RequestSpotInstances', params,
                             [('item', SpotInstanceRequest)],
                             verb='POST')

    def cancel_spot_instance_requests(self, request_ids, dry_run=False):
        """
        Cancel the specified Spot Instance Requests.

        :type request_ids: list
        :param request_ids: A list of strings of the Request IDs to terminate

        :type dry_run: bool
        :param dry_run: Set to True if the operation should not actually run.

        :rtype: list
        :return: A list of the instances terminated
        """
        params = {}
        if request_ids:
            self.build_list_params(params, request_ids, 'SpotInstanceRequestId')
        if dry_run:
            params['DryRun'] = 'true'
        return self.get_list('CancelSpotInstanceRequests', params,
                             [('item', Instance)], verb='POST')

    def get_spot_datafeed_subscription(self, dry_run=False):
        """
        Return the current spot instance data feed subscription
        associated with this account, if any.

        :type dry_run: bool
        :param dry_run: Set to True if the operation should not actually run.

        :rtype: :class:`boto.ec2.spotdatafeedsubscription.SpotDatafeedSubscription`
        :return: The datafeed subscription object or None
        """
        params = {}
        if dry_run:
            params['DryRun'] = 'true'
        return self.get_object('DescribeSpotDatafeedSubscription',
                               params, SpotDatafeedSubscription, verb='POST')

    def create_spot_datafeed_subscription(self, bucket, prefix, dry_run=False):
        """
        Create a spot instance datafeed subscription for this account.

        :type bucket: str or unicode
        :param bucket: The name of the bucket where spot instance data
                       will be written.  The account issuing this request
                       must have FULL_CONTROL access to the bucket
                       specified in the request.

        :type prefix: str or unicode
        :param prefix: An optional prefix that will be pre-pended to all
                       data files written to the bucket.

        :type dry_run: bool
        :param dry_run: Set to True if the operation should not actually run.

        :rtype: :class:`boto.ec2.spotdatafeedsubscription.SpotDatafeedSubscription`
        :return: The datafeed subscription object or None
        """
        params = {'Bucket': bucket}
        if prefix:
            params['Prefix'] = prefix
        if dry_run:
            params['DryRun'] = 'true'
        return self.get_object('CreateSpotDatafeedSubscription',
                               params, SpotDatafeedSubscription, verb='POST')

    def delete_spot_datafeed_subscription(self, dry_run=False):
        """
        Delete the current spot instance data feed subscription
        associated with this account

        :type dry_run: bool
        :param dry_run: Set to True if the operation should not actually run.

        :rtype: bool
        :return: True if successful
        """
        params = {}
        if dry_run:
            params['DryRun'] = 'true'
        return self.get_status('DeleteSpotDatafeedSubscription',
                               params, verb='POST')

    # Zone methods

    def get_all_zones(self, zones=None, filters=None, dry_run=False):
        """
        Get all Availability Zones associated with the current region.

        :type zones: list
        :param zones: Optional list of zones.  If this list is present,
                      only the Zones associated with these zone names
                      will be returned.

        :type filters: dict
        :param filters: Optional filters that can be used to limit
                        the results returned.  Filters are provided
                        in the form of a dictionary consisting of
                        filter names as the key and filter values
                        as the value.  The set of allowable filter
                        names/values is dependent on the request
                        being performed.  Check the EC2 API guide
                        for details.

        :type dry_run: bool
        :param dry_run: Set to True if the operation should not actually run.

        :rtype: list of :class:`boto.ec2.zone.Zone`
        :return: The requested Zone objects
        """
        params = {}
        if zones:
            self.build_list_params(params, zones, 'ZoneName')
        if filters:
            self.build_filter_params(params, filters)
        if dry_run:
            params['DryRun'] = 'true'
        return self.get_list('DescribeAvailabilityZones', params,
                             [('item', Zone)], verb='POST')

    # Address methods

    def get_all_addresses(self, addresses=None, filters=None,
                          allocation_ids=None, dry_run=False):
        """
        Get all EIP's associated with the current credentials.

        :type addresses: list
        :param addresses: Optional list of addresses.  If this list is present,
                           only the Addresses associated with these addresses
                           will be returned.

        :type filters: dict
        :param filters: Optional filters that can be used to limit
                        the results returned.  Filters are provided
                        in the form of a dictionary consisting of
                        filter names as the key and filter values
                        as the value.  The set of allowable filter
                        names/values is dependent on the request
                        being performed.  Check the EC2 API guide
                        for details.

        :type allocation_ids: list
        :param allocation_ids: Optional list of allocation IDs.  If this list is
                           present, only the Addresses associated with the given
                           allocation IDs will be returned.

        :type dry_run: bool
        :param dry_run: Set to True if the operation should not actually run.

        :rtype: list of :class:`boto.ec2.address.Address`
        :return: The requested Address objects
        """
        params = {}
        if addresses:
            self.build_list_params(params, addresses, 'PublicIp')
        if allocation_ids:
            self.build_list_params(params, allocation_ids, 'AllocationId')
        if filters:
            self.build_filter_params(params, filters)
        if dry_run:
            params['DryRun'] = 'true'
        return self.get_list('DescribeAddresses', params, [('item', Address)], verb='POST')

    def allocate_address(self, domain=None, dry_run=False):
        """
        Allocate a new Elastic IP address and associate it with your account.

        :type domain: string
        :param domain: Optional string. If domain is set to "vpc" the address
            will be allocated to VPC . Will return address object with
            allocation_id.

        :type dry_run: bool
        :param dry_run: Set to True if the operation should not actually run.

        :rtype: :class:`boto.ec2.address.Address`
        :return: The newly allocated Address
        """
        params = {}

        if domain is not None:
            params['Domain'] = domain

        if dry_run:
            params['DryRun'] = 'true'

        return self.get_object('AllocateAddress', params, Address, verb='POST')

    def assign_private_ip_addresses(self, network_interface_id=None,
                                    private_ip_addresses=None,
                                    secondary_private_ip_address_count=None,
                                    allow_reassignment=False, dry_run=False):
        """
        Assigns one or more secondary private IP addresses to a network
        interface in Amazon VPC.

        :type network_interface_id: string
        :param network_interface_id: The network interface to which the IP
            address will be assigned.

        :type private_ip_addresses: list
        :param private_ip_addresses: Assigns the specified IP addresses as
            secondary IP addresses to the network interface.

        :type secondary_private_ip_address_count: int
        :param secondary_private_ip_address_count: The number of secondary IP
            addresses to assign to the network interface. You cannot specify
            this parameter when also specifying private_ip_addresses.

        :type allow_reassignment: bool
        :param allow_reassignment: Specifies whether to allow an IP address
            that is already assigned to another network interface or instance
            to be reassigned to the specified network interface.

        :type dry_run: bool
        :param dry_run: Set to True if the operation should not actually run.

        :rtype: bool
        :return: True if successful
        """
        params = {}

        if network_interface_id is not None:
            params['NetworkInterfaceId'] = network_interface_id

        if private_ip_addresses is not None:
            self.build_list_params(params, private_ip_addresses,
                                   'PrivateIpAddress')
        elif secondary_private_ip_address_count is not None:
            params['SecondaryPrivateIpAddressCount'] = \
                secondary_private_ip_address_count

        if allow_reassignment:
            params['AllowReassignment'] = 'true'

        if dry_run:
            params['DryRun'] = 'true'

        return self.get_status('AssignPrivateIpAddresses', params, verb='POST')

    def associate_address(self, instance_id=None, public_ip=None,
                          allocation_id=None, network_interface_id=None,
                          private_ip_address=None, allow_reassociation=False,
                          dry_run=False):
        """
        Associate an Elastic IP address with a currently running instance.
        This requires one of ``public_ip`` or ``allocation_id`` depending
        on if you're associating a VPC address or a plain EC2 address.

        When using an Allocation ID, make sure to pass ``None`` for ``public_ip``
        as EC2 expects a single parameter and if ``public_ip`` is passed boto
        will preference that instead of ``allocation_id``.

        :type instance_id: string
        :param instance_id: The ID of the instance

        :type public_ip: string
        :param public_ip: The public IP address for EC2 based allocations.

        :type allocation_id: string
        :param allocation_id: The allocation ID for a VPC-based elastic IP.

        :type network_interface_id: string
        :param network_interface_id: The network interface ID to which
            elastic IP is to be assigned to

        :type private_ip_address: string
        :param private_ip_address: The primary or secondary private IP address
            to associate with the Elastic IP address.

        :type allow_reassociation: bool
        :param allow_reassociation: Specify this option to allow an Elastic IP
            address that is already associated with another network interface
            or instance to be re-associated with the specified instance or
            interface.

        :type dry_run: bool
        :param dry_run: Set to True if the operation should not actually run.

        :rtype: bool
        :return: True if successful
        """
        params = {}
        if instance_id is not None:
                params['InstanceId'] = instance_id
        elif network_interface_id is not None:
                params['NetworkInterfaceId'] = network_interface_id

        if public_ip is not None:
            params['PublicIp'] = public_ip
        elif allocation_id is not None:
            params['AllocationId'] = allocation_id

        if private_ip_address is not None:
            params['PrivateIpAddress'] = private_ip_address

        if allow_reassociation:
            params['AllowReassociation'] = 'true'

        if dry_run:
            params['DryRun'] = 'true'

        return self.get_status('AssociateAddress', params, verb='POST')

    def disassociate_address(self, public_ip=None, association_id=None,
                             dry_run=False):
        """
        Disassociate an Elastic IP address from a currently running instance.

        :type public_ip: string
        :param public_ip: The public IP address for EC2 elastic IPs.

        :type association_id: string
        :param association_id: The association ID for a VPC based elastic ip.

        :type dry_run: bool
        :param dry_run: Set to True if the operation should not actually run.

        :rtype: bool
        :return: True if successful
        """
        params = {}

        if public_ip is not None:
            params['PublicIp'] = public_ip
        elif association_id is not None:
            params['AssociationId'] = association_id

        if dry_run:
            params['DryRun'] = 'true'

        return self.get_status('DisassociateAddress', params, verb='POST')

    def release_address(self, public_ip=None, allocation_id=None,
                        dry_run=False):
        """
        Free up an Elastic IP address.  Pass a public IP address to
        release an EC2 Elastic IP address and an AllocationId to
        release a VPC Elastic IP address.  You should only pass
        one value.

        This requires one of ``public_ip`` or ``allocation_id`` depending
        on if you're associating a VPC address or a plain EC2 address.

        When using an Allocation ID, make sure to pass ``None`` for ``public_ip``
        as EC2 expects a single parameter and if ``public_ip`` is passed boto
        will preference that instead of ``allocation_id``.

        :type public_ip: string
        :param public_ip: The public IP address for EC2 elastic IPs.

        :type allocation_id: string
        :param allocation_id: The Allocation ID for VPC elastic IPs.

        :type dry_run: bool
        :param dry_run: Set to True if the operation should not actually run.

        :rtype: bool
        :return: True if successful
        """
        params = {}

        if public_ip is not None:
            params['PublicIp'] = public_ip
        elif allocation_id is not None:
            params['AllocationId'] = allocation_id

        if dry_run:
            params['DryRun'] = 'true'

        return self.get_status('ReleaseAddress', params, verb='POST')

    def unassign_private_ip_addresses(self, network_interface_id=None,
                                      private_ip_addresses=None, dry_run=False):
        """
        Unassigns one or more secondary private IP addresses from a network
        interface in Amazon VPC.

        :type network_interface_id: string
        :param network_interface_id: The network interface from which the
            secondary private IP address will be unassigned.

        :type private_ip_addresses: list
        :param private_ip_addresses: Specifies the secondary private IP
            addresses that you want to unassign from the network interface.

        :type dry_run: bool
        :param dry_run: Set to True if the operation should not actually run.

        :rtype: bool
        :return: True if successful
        """
        params = {}

        if network_interface_id is not None:
            params['NetworkInterfaceId'] = network_interface_id

        if private_ip_addresses is not None:
            self.build_list_params(params, private_ip_addresses,
                                   'PrivateIpAddress')

        if dry_run:
            params['DryRun'] = 'true'

        return self.get_status('UnassignPrivateIpAddresses', params,
                               verb='POST')

    # Volume methods

    def get_all_volumes(self, volume_ids=None, filters=None, dry_run=False):
        """
        Get all Volumes associated with the current credentials.

        :type volume_ids: list
        :param volume_ids: Optional list of volume ids.  If this list
                           is present, only the volumes associated with
                           these volume ids will be returned.

        :type filters: dict
        :param filters: Optional filters that can be used to limit
                        the results returned.  Filters are provided
                        in the form of a dictionary consisting of
                        filter names as the key and filter values
                        as the value.  The set of allowable filter
                        names/values is dependent on the request
                        being performed.  Check the EC2 API guide
                        for details.

        :type dry_run: bool
        :param dry_run: Set to True if the operation should not actually run.

        :rtype: list of :class:`boto.ec2.volume.Volume`
        :return: The requested Volume objects
        """
        params = {}
        if volume_ids:
            self.build_list_params(params, volume_ids, 'VolumeId')
        if filters:
            self.build_filter_params(params, filters)
        if dry_run:
            params['DryRun'] = 'true'
        return self.get_list('DescribeVolumes', params,
                             [('item', Volume)], verb='POST')

    def get_all_volume_status(self, volume_ids=None,
                              max_results=None, next_token=None,
                              filters=None, dry_run=False):
        """
        Retrieve the status of one or more volumes.

        :type volume_ids: list
        :param volume_ids: A list of strings of volume IDs

        :type max_results: int
        :param max_results: The maximum number of paginated instance
            items per response.

        :type next_token: str
        :param next_token: A string specifying the next paginated set
            of results to return.

        :type filters: dict
        :param filters: Optional filters that can be used to limit
            the results returned.  Filters are provided
            in the form of a dictionary consisting of
            filter names as the key and filter values
            as the value.  The set of allowable filter
            names/values is dependent on the request
            being performed.  Check the EC2 API guide
            for details.

        :type dry_run: bool
        :param dry_run: Set to True if the operation should not actually run.

        :rtype: list
        :return: A list of volume status.
        """
        params = {}
        if volume_ids:
            self.build_list_params(params, volume_ids, 'VolumeId')
        if max_results:
            params['MaxResults'] = max_results
        if next_token:
            params['NextToken'] = next_token
        if filters:
            self.build_filter_params(params, filters)
        if dry_run:
            params['DryRun'] = 'true'
        return self.get_object('DescribeVolumeStatus', params,
                               VolumeStatusSet, verb='POST')

    def enable_volume_io(self, volume_id, dry_run=False):
        """
        Enables I/O operations for a volume that had I/O operations
        disabled because the data on the volume was potentially inconsistent.

        :type volume_id: str
        :param volume_id: The ID of the volume.

        :type dry_run: bool
        :param dry_run: Set to True if the operation should not actually run.

        :rtype: bool
        :return: True if successful
        """
        params = {'VolumeId': volume_id}
        if dry_run:
            params['DryRun'] = 'true'
        return self.get_status('EnableVolumeIO', params, verb='POST')

    def get_volume_attribute(self, volume_id,
                             attribute='autoEnableIO', dry_run=False):
        """
        Describes attribute of the volume.

        :type volume_id: str
        :param volume_id: The ID of the volume.

        :type attribute: str
        :param attribute: The requested attribute.  Valid values are:

            * autoEnableIO

        :type dry_run: bool
        :param dry_run: Set to True if the operation should not actually run.

        :rtype: list of :class:`boto.ec2.volume.VolumeAttribute`
        :return: The requested Volume attribute
        """
        params = {'VolumeId': volume_id, 'Attribute': attribute}
        if dry_run:
            params['DryRun'] = 'true'
        return self.get_object('DescribeVolumeAttribute', params,
                               VolumeAttribute, verb='POST')

    def modify_volume_attribute(self, volume_id, attribute, new_value,
                                dry_run=False):
        """
        Changes an attribute of an Volume.

        :type volume_id: string
        :param volume_id: The volume id you wish to change

        :type attribute: string
        :param attribute: The attribute you wish to change.  Valid values are:
            AutoEnableIO.

        :type new_value: string
        :param new_value: The new value of the attribute.

        :type dry_run: bool
        :param dry_run: Set to True if the operation should not actually run.

        """
        params = {'VolumeId': volume_id}
        if attribute == 'AutoEnableIO':
            params['AutoEnableIO.Value'] = new_value
        if dry_run:
            params['DryRun'] = 'true'
        return self.get_status('ModifyVolumeAttribute', params, verb='POST')

    def create_volume(self, size, zone, snapshot=None,
                      volume_type=None, iops=None, dry_run=False):
        """
        Create a new EBS Volume.

        :type size: int
        :param size: The size of the new volume, in GiB

        :type zone: string or :class:`boto.ec2.zone.Zone`
        :param zone: The availability zone in which the Volume will be created.

        :type snapshot: string or :class:`boto.ec2.snapshot.Snapshot`
        :param snapshot: The snapshot from which the new Volume will be
            created.

        :type volume_type: string
        :param volume_type: The type of the volume. (optional).  Valid
            values are: standard | io1.

        :type iops: int
        :param iops: The provisioned IOPs you want to associate with
            this volume. (optional)

        :type dry_run: bool
        :param dry_run: Set to True if the operation should not actually run.

        """
        if isinstance(zone, Zone):
            zone = zone.name
        params = {'AvailabilityZone': zone}
        if size:
            params['Size'] = size
        if snapshot:
            if isinstance(snapshot, Snapshot):
                snapshot = snapshot.id
            params['SnapshotId'] = snapshot
        if volume_type:
            params['VolumeType'] = volume_type
        if iops:
            params['Iops'] = str(iops)
        if dry_run:
            params['DryRun'] = 'true'
        return self.get_object('CreateVolume', params, Volume, verb='POST')

    def delete_volume(self, volume_id, dry_run=False):
        """
        Delete an EBS volume.

        :type volume_id: str
        :param volume_id: The ID of the volume to be delete.

        :type dry_run: bool
        :param dry_run: Set to True if the operation should not actually run.

        :rtype: bool
        :return: True if successful
        """
        params = {'VolumeId': volume_id}
        if dry_run:
            params['DryRun'] = 'true'
        return self.get_status('DeleteVolume', params, verb='POST')

    def attach_volume(self, volume_id, instance_id, device, dry_run=False):
        """
        Attach an EBS volume to an EC2 instance.

        :type volume_id: str
        :param volume_id: The ID of the EBS volume to be attached.

        :type instance_id: str
        :param instance_id: The ID of the EC2 instance to which it will
                            be attached.

        :type device: str
        :param device: The device on the instance through which the
                       volume will be exposted (e.g. /dev/sdh)

        :type dry_run: bool
        :param dry_run: Set to True if the operation should not actually run.

        :rtype: bool
        :return: True if successful
        """
        params = {'InstanceId': instance_id,
                  'VolumeId': volume_id,
                  'Device': device}
        if dry_run:
            params['DryRun'] = 'true'
        return self.get_status('AttachVolume', params, verb='POST')

    def detach_volume(self, volume_id, instance_id=None,
                      device=None, force=False, dry_run=False):
        """
        Detach an EBS volume from an EC2 instance.

        :type volume_id: str
        :param volume_id: The ID of the EBS volume to be attached.

        :type instance_id: str
        :param instance_id: The ID of the EC2 instance from which it will
            be detached.

        :type device: str
        :param device: The device on the instance through which the
            volume is exposted (e.g. /dev/sdh)

        :type force: bool
        :param force: Forces detachment if the previous detachment
            attempt did not occur cleanly.  This option can lead to
            data loss or a corrupted file system. Use this option only
            as a last resort to detach a volume from a failed
            instance. The instance will not have an opportunity to
            flush file system caches nor file system meta data. If you
            use this option, you must perform file system check and
            repair procedures.

        :type dry_run: bool
        :param dry_run: Set to True if the operation should not actually run.

        :rtype: bool
        :return: True if successful
        """
        params = {'VolumeId': volume_id}
        if instance_id:
            params['InstanceId'] = instance_id
        if device:
            params['Device'] = device
        if force:
            params['Force'] = 'true'
        if dry_run:
            params['DryRun'] = 'true'
        return self.get_status('DetachVolume', params, verb='POST')

    # Snapshot methods

    def get_all_snapshots(self, snapshot_ids=None,
                          owner=None, restorable_by=None,
                          filters=None, dry_run=False):
        """
        Get all EBS Snapshots associated with the current credentials.

        :type snapshot_ids: list
        :param snapshot_ids: Optional list of snapshot ids.  If this list is
                             present, only the Snapshots associated with
                             these snapshot ids will be returned.

        :type owner: str
        :param owner: If present, only the snapshots owned by the specified user
                      will be returned.  Valid values are:

                      * self
                      * amazon
                      * AWS Account ID

        :type restorable_by: str
        :param restorable_by: If present, only the snapshots that are restorable
                              by the specified account id will be returned.

        :type filters: dict
        :param filters: Optional filters that can be used to limit
                        the results returned.  Filters are provided
                        in the form of a dictionary consisting of
                        filter names as the key and filter values
                        as the value.  The set of allowable filter
                        names/values is dependent on the request
                        being performed.  Check the EC2 API guide
                        for details.

        :type dry_run: bool
        :param dry_run: Set to True if the operation should not actually run.

        :rtype: list of :class:`boto.ec2.snapshot.Snapshot`
        :return: The requested Snapshot objects
        """
        params = {}
        if snapshot_ids:
            self.build_list_params(params, snapshot_ids, 'SnapshotId')
        if owner:
            params['Owner'] = owner
        if restorable_by:
            params['RestorableBy'] = restorable_by
        if filters:
            self.build_filter_params(params, filters)
        if dry_run:
            params['DryRun'] = 'true'
        return self.get_list('DescribeSnapshots', params,
                             [('item', Snapshot)], verb='POST')

    def create_snapshot(self, volume_id, description=None, dry_run=False):
        """
        Create a snapshot of an existing EBS Volume.

        :type volume_id: str
        :param volume_id: The ID of the volume to be snapshot'ed

        :type description: str
        :param description: A description of the snapshot.
                            Limited to 255 characters.

        :type dry_run: bool
        :param dry_run: Set to True if the operation should not actually run.

        :rtype: :class:`boto.ec2.snapshot.Snapshot`
        :return: The created Snapshot object
        """
        params = {'VolumeId': volume_id}
        if description:
            params['Description'] = description[0:255]
        if dry_run:
            params['DryRun'] = 'true'
        snapshot = self.get_object('CreateSnapshot', params,
                                   Snapshot, verb='POST')
        volume = self.get_all_volumes([volume_id], dry_run=dry_run)[0]
        volume_name = volume.tags.get('Name')
        if volume_name:
            snapshot.add_tag('Name', volume_name)
        return snapshot

    def delete_snapshot(self, snapshot_id, dry_run=False):
        """
        :type dry_run: bool
        :param dry_run: Set to True if the operation should not actually run.

        """
        params = {'SnapshotId': snapshot_id}
        if dry_run:
            params['DryRun'] = 'true'
        return self.get_status('DeleteSnapshot', params, verb='POST')

    def copy_snapshot(self, source_region, source_snapshot_id,
                      description=None, dry_run=False):
        """
        Copies a point-in-time snapshot of an Amazon Elastic Block Store
        (Amazon EBS) volume and stores it in Amazon Simple Storage Service
        (Amazon S3). You can copy the snapshot within the same region or from
        one region to another. You can use the snapshot to create new Amazon
        EBS volumes or Amazon Machine Images (AMIs).


        :type source_region: str
        :param source_region: The ID of the AWS region that contains the
            snapshot to be copied (e.g 'us-east-1', 'us-west-2', etc.).

        :type source_snapshot_id: str
        :param source_snapshot_id: The ID of the Amazon EBS snapshot to copy

        :type description: str
        :param description: A description of the new Amazon EBS snapshot.

        :type dry_run: bool
        :param dry_run: Set to True if the operation should not actually run.

        :rtype: str
        :return: The snapshot ID

        """
        params = {
            'SourceRegion': source_region,
            'SourceSnapshotId': source_snapshot_id,
        }
        if description is not None:
            params['Description'] = description
        if dry_run:
            params['DryRun'] = 'true'
        snapshot = self.get_object('CopySnapshot', params, Snapshot,
                                   verb='POST')
        return snapshot.id

    def trim_snapshots(self, hourly_backups=8, daily_backups=7,
                       weekly_backups=4, monthly_backups=True):
        """
        Trim excess snapshots, based on when they were taken. More current
        snapshots are retained, with the number retained decreasing as you
        move back in time.

        If ebs volumes have a 'Name' tag with a value, their snapshots
        will be assigned the same tag when they are created. The values
        of the 'Name' tags for snapshots are used by this function to
        group snapshots taken from the same volume (or from a series
        of like-named volumes over time) for trimming.

        For every group of like-named snapshots, this function retains
        the newest and oldest snapshots, as well as, by default,  the
        first snapshots taken in each of the last eight hours, the first
        snapshots taken in each of the last seven days, the first snapshots
        taken in the last 4 weeks (counting Midnight Sunday morning as
        the start of the week), and the first snapshot from the first
        day of each month forever.

        :type hourly_backups: int
        :param hourly_backups: How many recent hourly backups should be saved.

        :type daily_backups: int
        :param daily_backups: How many recent daily backups should be saved.

        :type weekly_backups: int
        :param weekly_backups: How many recent weekly backups should be saved.

        :type monthly_backups: int
        :param monthly_backups: How many monthly backups should be saved. Use True for no limit.
        """

        # This function first builds up an ordered list of target times
        # that snapshots should be saved for (last 8 hours, last 7 days, etc.).
        # Then a map of snapshots is constructed, with the keys being
        # the snapshot / volume names and the values being arrays of
        # chronologically sorted snapshots.
        # Finally, for each array in the map, we go through the snapshot
        # array and the target time array in an interleaved fashion,
        # deleting snapshots whose start_times don't immediately follow a
        # target time (we delete a snapshot if there's another snapshot
        # that was made closer to the preceding target time).

        now = datetime.utcnow()
        last_hour = datetime(now.year, now.month, now.day, now.hour)
        last_midnight = datetime(now.year, now.month, now.day)
        last_sunday = datetime(now.year, now.month, now.day) - timedelta(days = (now.weekday() + 1) % 7)
        start_of_month = datetime(now.year, now.month, 1)

        target_backup_times = []

        # there are no snapshots older than 1/1/2007
        oldest_snapshot_date = datetime(2007, 1, 1)

        for hour in range(0, hourly_backups):
            target_backup_times.append(last_hour - timedelta(hours = hour))

        for day in range(0, daily_backups):
            target_backup_times.append(last_midnight - timedelta(days = day))

        for week in range(0, weekly_backups):
            target_backup_times.append(last_sunday - timedelta(weeks = week))

        one_day = timedelta(days = 1)
        monthly_snapshots_added = 0
        while (start_of_month > oldest_snapshot_date and
               (monthly_backups is True or
                monthly_snapshots_added < monthly_backups)):
            # append the start of the month to the list of
            # snapshot dates to save:
            target_backup_times.append(start_of_month)
            monthly_snapshots_added += 1
            # there's no timedelta setting for one month, so instead:
            # decrement the day by one, so we go to the final day of
            # the previous month...
            start_of_month -= one_day
            # ... and then go to the first day of that previous month:
            start_of_month = datetime(start_of_month.year,
                                      start_of_month.month, 1)

        temp = []

        for t in target_backup_times:
            if temp.__contains__(t) == False:
                temp.append(t)

        # sort to make the oldest dates first, and make sure the month start
        # and last four week's start are in the proper order
        target_backup_times = sorted(temp)

        # get all the snapshots, sort them by date and time, and
        # organize them into one array for each volume:
        all_snapshots = self.get_all_snapshots(owner = 'self')
        all_snapshots.sort(cmp = lambda x, y: cmp(x.start_time, y.start_time))
        snaps_for_each_volume = {}
        for snap in all_snapshots:
            # the snapshot name and the volume name are the same.
            # The snapshot name is set from the volume
            # name at the time the snapshot is taken
            volume_name = snap.tags.get('Name')
            if volume_name:
                # only examine snapshots that have a volume name
                snaps_for_volume = snaps_for_each_volume.get(volume_name)
                if not snaps_for_volume:
                    snaps_for_volume = []
                    snaps_for_each_volume[volume_name] = snaps_for_volume
                snaps_for_volume.append(snap)

        # Do a running comparison of snapshot dates to desired time
        #periods, keeping the oldest snapshot in each
        # time period and deleting the rest:
        for volume_name in snaps_for_each_volume:
            snaps = snaps_for_each_volume[volume_name]
            snaps = snaps[:-1] # never delete the newest snapshot
            time_period_number = 0
            snap_found_for_this_time_period = False
            for snap in snaps:
                check_this_snap = True
                while check_this_snap and time_period_number < target_backup_times.__len__():
                    snap_date = datetime.strptime(snap.start_time,
                                                  '%Y-%m-%dT%H:%M:%S.000Z')
                    if snap_date < target_backup_times[time_period_number]:
                        # the snap date is before the cutoff date.
                        # Figure out if it's the first snap in this
                        # date range and act accordingly (since both
                        #date the date ranges and the snapshots
                        # are sorted chronologically, we know this
                        #snapshot isn't in an earlier date range):
                        if snap_found_for_this_time_period == True:
                            if not snap.tags.get('preserve_snapshot'):
                                # as long as the snapshot wasn't marked
                                # with the 'preserve_snapshot' tag, delete it:
                                try:
                                    self.delete_snapshot(snap.id)
                                    boto.log.info('Trimmed snapshot %s (%s)' % (snap.tags['Name'], snap.start_time))
                                except EC2ResponseError:
                                    boto.log.error('Attempt to trim snapshot %s (%s) failed. Possible result of a race condition with trimming on another server?' % (snap.tags['Name'], snap.start_time))
                            # go on and look at the next snapshot,
                            #leaving the time period alone
                        else:
                            # this was the first snapshot found for this
                            #time period. Leave it alone and look at the
                            # next snapshot:
                            snap_found_for_this_time_period = True
                        check_this_snap = False
                    else:
                        # the snap is after the cutoff date. Check it
                        # against the next cutoff date
                        time_period_number += 1
                        snap_found_for_this_time_period = False

    def get_snapshot_attribute(self, snapshot_id,
                               attribute='createVolumePermission',
                               dry_run=False):
        """
        Get information about an attribute of a snapshot.  Only one attribute
        can be specified per call.

        :type snapshot_id: str
        :param snapshot_id: The ID of the snapshot.

        :type attribute: str
        :param attribute: The requested attribute.  Valid values are:

                          * createVolumePermission

        :type dry_run: bool
        :param dry_run: Set to True if the operation should not actually run.

        :rtype: list of :class:`boto.ec2.snapshotattribute.SnapshotAttribute`
        :return: The requested Snapshot attribute
        """
        params = {'Attribute': attribute}
        if snapshot_id:
            params['SnapshotId'] = snapshot_id
        if dry_run:
            params['DryRun'] = 'true'
        return self.get_object('DescribeSnapshotAttribute', params,
                               SnapshotAttribute, verb='POST')

    def modify_snapshot_attribute(self, snapshot_id,
                                  attribute='createVolumePermission',
                                  operation='add', user_ids=None, groups=None,
                                  dry_run=False):
        """
        Changes an attribute of an image.

        :type snapshot_id: string
        :param snapshot_id: The snapshot id you wish to change

        :type attribute: string
        :param attribute: The attribute you wish to change.  Valid values are:
            createVolumePermission

        :type operation: string
        :param operation: Either add or remove (this is required for changing
            snapshot ermissions)

        :type user_ids: list
        :param user_ids: The Amazon IDs of users to add/remove attributes

        :type groups: list
        :param groups: The groups to add/remove attributes.  The only valid
            value at this time is 'all'.

        :type dry_run: bool
        :param dry_run: Set to True if the operation should not actually run.

        """
        params = {'SnapshotId': snapshot_id,
                  'Attribute': attribute,
                  'OperationType': operation}
        if user_ids:
            self.build_list_params(params, user_ids, 'UserId')
        if groups:
            self.build_list_params(params, groups, 'UserGroup')
        if dry_run:
            params['DryRun'] = 'true'
        return self.get_status('ModifySnapshotAttribute', params, verb='POST')

    def reset_snapshot_attribute(self, snapshot_id,
                                 attribute='createVolumePermission',
                                 dry_run=False):
        """
        Resets an attribute of a snapshot to its default value.

        :type snapshot_id: string
        :param snapshot_id: ID of the snapshot

        :type attribute: string
        :param attribute: The attribute to reset

        :type dry_run: bool
        :param dry_run: Set to True if the operation should not actually run.

        :rtype: bool
        :return: Whether the operation succeeded or not
        """
        params = {'SnapshotId': snapshot_id,
                  'Attribute': attribute}
        if dry_run:
            params['DryRun'] = 'true'
        return self.get_status('ResetSnapshotAttribute', params, verb='POST')

    # Keypair methods

    def get_all_key_pairs(self, keynames=None, filters=None, dry_run=False):
        """
        Get all key pairs associated with your account.

        :type keynames: list
        :param keynames: A list of the names of keypairs to retrieve.
            If not provided, all key pairs will be returned.

        :type filters: dict
        :param filters: Optional filters that can be used to limit the
            results returned.  Filters are provided in the form of a
            dictionary consisting of filter names as the key and
            filter values as the value.  The set of allowable filter
            names/values is dependent on the request being performed.
            Check the EC2 API guide for details.

        :type dry_run: bool
        :param dry_run: Set to True if the operation should not actually run.

        :rtype: list
        :return: A list of :class:`boto.ec2.keypair.KeyPair`
        """
        params = {}
        if keynames:
            self.build_list_params(params, keynames, 'KeyName')
        if filters:
            self.build_filter_params(params, filters)
        if dry_run:
            params['DryRun'] = 'true'
        return self.get_list('DescribeKeyPairs', params,
                             [('item', KeyPair)], verb='POST')

    def get_key_pair(self, keyname, dry_run=False):
        """
        Convenience method to retrieve a specific keypair (KeyPair).

        :type keyname: string
        :param keyname: The name of the keypair to retrieve

        :type dry_run: bool
        :param dry_run: Set to True if the operation should not actually run.

        :rtype: :class:`boto.ec2.keypair.KeyPair`
        :return: The KeyPair specified or None if it is not found
        """
        try:
            return self.get_all_key_pairs(
                keynames=[keyname],
                dry_run=dry_run
            )[0]
        except self.ResponseError, e:
            if e.code == 'InvalidKeyPair.NotFound':
                return None
            else:
                raise

    def create_key_pair(self, key_name, dry_run=False):
        """
        Create a new key pair for your account.
        This will create the key pair within the region you
        are currently connected to.

        :type key_name: string
        :param key_name: The name of the new keypair

        :type dry_run: bool
        :param dry_run: Set to True if the operation should not actually run.

        :rtype: :class:`boto.ec2.keypair.KeyPair`
        :return: The newly created :class:`boto.ec2.keypair.KeyPair`.
                 The material attribute of the new KeyPair object
                 will contain the the unencrypted PEM encoded RSA private key.
        """
        params = {'KeyName': key_name}
        if dry_run:
            params['DryRun'] = 'true'
        return self.get_object('CreateKeyPair', params, KeyPair, verb='POST')

    def delete_key_pair(self, key_name, dry_run=False):
        """
        Delete a key pair from your account.

        :type key_name: string
        :param key_name: The name of the keypair to delete

        :type dry_run: bool
        :param dry_run: Set to True if the operation should not actually run.

        """
        params = {'KeyName': key_name}
        if dry_run:
            params['DryRun'] = 'true'
        return self.get_status('DeleteKeyPair', params, verb='POST')

    def import_key_pair(self, key_name, public_key_material, dry_run=False):
        """
        mports the public key from an RSA key pair that you created
        with a third-party tool.

        Supported formats:

        * OpenSSH public key format (e.g., the format
          in ~/.ssh/authorized_keys)

        * Base64 encoded DER format

        * SSH public key file format as specified in RFC4716

        DSA keys are not supported. Make sure your key generator is
        set up to create RSA keys.

        Supported lengths: 1024, 2048, and 4096.

        :type key_name: string
        :param key_name: The name of the new keypair

        :type public_key_material: string
        :param public_key_material: The public key. You must base64 encode
                                    the public key material before sending
                                    it to AWS.

        :type dry_run: bool
        :param dry_run: Set to True if the operation should not actually run.

        :rtype: :class:`boto.ec2.keypair.KeyPair`
        :return: A :class:`boto.ec2.keypair.KeyPair` object representing
            the newly imported key pair.  This object will contain only
            the key name and the fingerprint.
        """
        public_key_material = base64.b64encode(public_key_material)
        params = {'KeyName': key_name,
                  'PublicKeyMaterial': public_key_material}
        if dry_run:
            params['DryRun'] = 'true'
        return self.get_object('ImportKeyPair', params, KeyPair, verb='POST')

    # SecurityGroup methods

    def get_all_security_groups(self, groupnames=None, group_ids=None,
                                filters=None, dry_run=False):
        """
        Get all security groups associated with your account in a region.

        :type groupnames: list
        :param groupnames: A list of the names of security groups to retrieve.
                           If not provided, all security groups will be
                           returned.

        :type group_ids: list
        :param group_ids: A list of IDs of security groups to retrieve for
                          security groups within a VPC.

        :type filters: dict
        :param filters: Optional filters that can be used to limit
                        the results returned.  Filters are provided
                        in the form of a dictionary consisting of
                        filter names as the key and filter values
                        as the value.  The set of allowable filter
                        names/values is dependent on the request
                        being performed.  Check the EC2 API guide
                        for details.

        :type dry_run: bool
        :param dry_run: Set to True if the operation should not actually run.

        :rtype: list
        :return: A list of :class:`boto.ec2.securitygroup.SecurityGroup`
        """
        params = {}
        if groupnames is not None:
            self.build_list_params(params, groupnames, 'GroupName')
        if group_ids is not None:
            self.build_list_params(params, group_ids, 'GroupId')
        if filters is not None:
            self.build_filter_params(params, filters)
        if dry_run:
            params['DryRun'] = 'true'
        return self.get_list('DescribeSecurityGroups', params,
                             [('item', SecurityGroup)], verb='POST')

    def create_security_group(self, name, description, vpc_id=None,
                              dry_run=False):
        """
        Create a new security group for your account.
        This will create the security group within the region you
        are currently connected to.

        :type name: string
        :param name: The name of the new security group

        :type description: string
        :param description: The description of the new security group

        :type vpc_id: string
        :param vpc_id: The ID of the VPC to create the security group in,
                       if any.

        :type dry_run: bool
        :param dry_run: Set to True if the operation should not actually run.

        :rtype: :class:`boto.ec2.securitygroup.SecurityGroup`
        :return: The newly created :class:`boto.ec2.securitygroup.SecurityGroup`.
        """
        params = {'GroupName': name,
                  'GroupDescription': description}

        if vpc_id is not None:
            params['VpcId'] = vpc_id

        if dry_run:
            params['DryRun'] = 'true'

        group = self.get_object('CreateSecurityGroup', params,
                                SecurityGroup, verb='POST')
        group.name = name
        group.description = description
        if vpc_id is not None:
            group.vpc_id = vpc_id
        return group

    def delete_security_group(self, name=None, group_id=None, dry_run=False):
        """
        Delete a security group from your account.

        :type name: string
        :param name: The name of the security group to delete.

        :type group_id: string
        :param group_id: The ID of the security group to delete within
          a VPC.

        :type dry_run: bool
        :param dry_run: Set to True if the operation should not actually run.

        :rtype: bool
        :return: True if successful.
        """
        params = {}

        if name is not None:
            params['GroupName'] = name
        elif group_id is not None:
            params['GroupId'] = group_id

        if dry_run:
            params['DryRun'] = 'true'

        return self.get_status('DeleteSecurityGroup', params, verb='POST')

    def authorize_security_group_deprecated(self, group_name,
                                            src_security_group_name=None,
                                            src_security_group_owner_id=None,
                                            ip_protocol=None,
                                            from_port=None, to_port=None,
                                            cidr_ip=None, dry_run=False):
        """
        NOTE: This method uses the old-style request parameters
              that did not allow a port to be specified when
              authorizing a group.

        :type group_name: string
        :param group_name: The name of the security group you are adding
            the rule to.

        :type src_security_group_name: string
        :param src_security_group_name: The name of the security group you are
            granting access to.

        :type src_security_group_owner_id: string
        :param src_security_group_owner_id: The ID of the owner of the security
            group you are granting access to.

        :type ip_protocol: string
        :param ip_protocol: Either tcp | udp | icmp

        :type from_port: int
        :param from_port: The beginning port number you are enabling

        :type to_port: int
        :param to_port: The ending port number you are enabling

        :type to_port: string
        :param to_port: The CIDR block you are providing access to.
            See http://goo.gl/Yj5QC

        :type dry_run: bool
        :param dry_run: Set to True if the operation should not actually run.

        :rtype: bool
        :return: True if successful.
        """
        params = {'GroupName':group_name}
        if src_security_group_name:
            params['SourceSecurityGroupName'] = src_security_group_name
        if src_security_group_owner_id:
            params['SourceSecurityGroupOwnerId'] = src_security_group_owner_id
        if ip_protocol:
            params['IpProtocol'] = ip_protocol
        if from_port:
            params['FromPort'] = from_port
        if to_port:
            params['ToPort'] = to_port
        if cidr_ip:
            params['CidrIp'] = cidr_ip
        if dry_run:
            params['DryRun'] = 'true'
        return self.get_status('AuthorizeSecurityGroupIngress', params)

    def authorize_security_group(self, group_name=None,
                                 src_security_group_name=None,
                                 src_security_group_owner_id=None,
                                 ip_protocol=None,
                                 from_port=None, to_port=None,
                                 cidr_ip=None, group_id=None,
                                 src_security_group_group_id=None,
                                 dry_run=False):
        """
        Add a new rule to an existing security group.
        You need to pass in either src_security_group_name and
        src_security_group_owner_id OR ip_protocol, from_port, to_port,
        and cidr_ip.  In other words, either you are authorizing another
        group or you are authorizing some ip-based rule.

        :type group_name: string
        :param group_name: The name of the security group you are adding
            the rule to.

        :type src_security_group_name: string
        :param src_security_group_name: The name of the security group you are
            granting access to.

        :type src_security_group_owner_id: string
        :param src_security_group_owner_id: The ID of the owner of the security
            group you are granting access to.

        :type ip_protocol: string
        :param ip_protocol: Either tcp | udp | icmp

        :type from_port: int
        :param from_port: The beginning port number you are enabling

        :type to_port: int
        :param to_port: The ending port number you are enabling

        :type cidr_ip: string or list of strings
        :param cidr_ip: The CIDR block you are providing access to.
            See http://goo.gl/Yj5QC

        :type group_id: string
        :param group_id: ID of the EC2 or VPC security group to
            modify.  This is required for VPC security groups and can
            be used instead of group_name for EC2 security groups.

        :type src_security_group_group_id: string
        :param src_security_group_group_id: The ID of the security
            group you are granting access to.  Can be used instead of
            src_security_group_name

        :type dry_run: bool
        :param dry_run: Set to True if the operation should not actually run.

        :rtype: bool
        :return: True if successful.
        """
        if src_security_group_name:
            if from_port is None and to_port is None and ip_protocol is None:
                return self.authorize_security_group_deprecated(
                    group_name, src_security_group_name,
                    src_security_group_owner_id)

        params = {}

        if group_name:
            params['GroupName'] = group_name
        if group_id:
            params['GroupId'] = group_id
        if src_security_group_name:
            param_name = 'IpPermissions.1.Groups.1.GroupName'
            params[param_name] = src_security_group_name
        if src_security_group_owner_id:
            param_name = 'IpPermissions.1.Groups.1.UserId'
            params[param_name] = src_security_group_owner_id
        if src_security_group_group_id:
            param_name = 'IpPermissions.1.Groups.1.GroupId'
            params[param_name] = src_security_group_group_id
        if ip_protocol:
            params['IpPermissions.1.IpProtocol'] = ip_protocol
        if from_port is not None:
            params['IpPermissions.1.FromPort'] = from_port
        if to_port is not None:
            params['IpPermissions.1.ToPort'] = to_port
        if cidr_ip:
            if not isinstance(cidr_ip, list):
                cidr_ip = [cidr_ip]
            for i, single_cidr_ip in enumerate(cidr_ip):
                params['IpPermissions.1.IpRanges.%d.CidrIp' % (i+1)] = \
                    single_cidr_ip
        if dry_run:
            params['DryRun'] = 'true'

        return self.get_status('AuthorizeSecurityGroupIngress',
                               params, verb='POST')

    def authorize_security_group_egress(self,
                                        group_id,
                                        ip_protocol,
                                        from_port=None,
                                        to_port=None,
                                        src_group_id=None,
                                        cidr_ip=None,
                                        dry_run=False):
        """
        The action adds one or more egress rules to a VPC security
        group. Specifically, this action permits instances in a
        security group to send traffic to one or more destination
        CIDR IP address ranges, or to one or more destination
        security groups in the same VPC.

        :type dry_run: bool
        :param dry_run: Set to True if the operation should not actually run.

        """
        params = {
            'GroupId': group_id,
            'IpPermissions.1.IpProtocol': ip_protocol
        }

        if from_port is not None:
            params['IpPermissions.1.FromPort'] = from_port
        if to_port is not None:
            params['IpPermissions.1.ToPort'] = to_port
        if src_group_id is not None:
            params['IpPermissions.1.Groups.1.GroupId'] = src_group_id
        if cidr_ip is not None:
            params['IpPermissions.1.IpRanges.1.CidrIp'] = cidr_ip
        if dry_run:
            params['DryRun'] = 'true'

        return self.get_status('AuthorizeSecurityGroupEgress',
                               params, verb='POST')

    def revoke_security_group_deprecated(self, group_name,
                                         src_security_group_name=None,
                                         src_security_group_owner_id=None,
                                         ip_protocol=None,
                                         from_port=None, to_port=None,
                                         cidr_ip=None, dry_run=False):
        """
        NOTE: This method uses the old-style request parameters
              that did not allow a port to be specified when
              authorizing a group.

        Remove an existing rule from an existing security group.
        You need to pass in either src_security_group_name and
        src_security_group_owner_id OR ip_protocol, from_port, to_port,
        and cidr_ip.  In other words, either you are revoking another
        group or you are revoking some ip-based rule.

        :type group_name: string
        :param group_name: The name of the security group you are removing
                           the rule from.

        :type src_security_group_name: string
        :param src_security_group_name: The name of the security group you are
                                        revoking access to.

        :type src_security_group_owner_id: string
        :param src_security_group_owner_id: The ID of the owner of the security
                                            group you are revoking access to.

        :type ip_protocol: string
        :param ip_protocol: Either tcp | udp | icmp

        :type from_port: int
        :param from_port: The beginning port number you are disabling

        :type to_port: int
        :param to_port: The ending port number you are disabling

        :type to_port: string
        :param to_port: The CIDR block you are revoking access to.
                        http://goo.gl/Yj5QC

        :type dry_run: bool
        :param dry_run: Set to True if the operation should not actually run.

        :rtype: bool
        :return: True if successful.
        """
        params = {'GroupName':group_name}
        if src_security_group_name:
            params['SourceSecurityGroupName'] = src_security_group_name
        if src_security_group_owner_id:
            params['SourceSecurityGroupOwnerId'] = src_security_group_owner_id
        if ip_protocol:
            params['IpProtocol'] = ip_protocol
        if from_port:
            params['FromPort'] = from_port
        if to_port:
            params['ToPort'] = to_port
        if cidr_ip:
            params['CidrIp'] = cidr_ip
        if dry_run:
            params['DryRun'] = 'true'
        return self.get_status('RevokeSecurityGroupIngress', params)

    def revoke_security_group(self, group_name=None,
                              src_security_group_name=None,
                              src_security_group_owner_id=None,
                              ip_protocol=None, from_port=None, to_port=None,
                              cidr_ip=None, group_id=None,
                              src_security_group_group_id=None, dry_run=False):
        """
        Remove an existing rule from an existing security group.
        You need to pass in either src_security_group_name and
        src_security_group_owner_id OR ip_protocol, from_port, to_port,
        and cidr_ip.  In other words, either you are revoking another
        group or you are revoking some ip-based rule.

        :type group_name: string
        :param group_name: The name of the security group you are removing
            the rule from.

        :type src_security_group_name: string
        :param src_security_group_name: The name of the security group you are
            revoking access to.

        :type src_security_group_owner_id: string
        :param src_security_group_owner_id: The ID of the owner of the security
            group you are revoking access to.

        :type ip_protocol: string
        :param ip_protocol: Either tcp | udp | icmp

        :type from_port: int
        :param from_port: The beginning port number you are disabling

        :type to_port: int
        :param to_port: The ending port number you are disabling

        :type cidr_ip: string
        :param cidr_ip: The CIDR block you are revoking access to.
            See http://goo.gl/Yj5QC

        :type group_id: string
        :param group_id: ID of the EC2 or VPC security group to
            modify.  This is required for VPC security groups and can
            be used instead of group_name for EC2 security groups.

        :type src_security_group_group_id: string
        :param src_security_group_group_id: The ID of the security group
            for which you are revoking access.  Can be used instead
            of src_security_group_name

        :type dry_run: bool
        :param dry_run: Set to True if the operation should not actually run.

        :rtype: bool
        :return: True if successful.
        """
        if src_security_group_name:
            if from_port is None and to_port is None and ip_protocol is None:
                return self.revoke_security_group_deprecated(
                    group_name, src_security_group_name,
                    src_security_group_owner_id)
        params = {}
        if group_name is not None:
            params['GroupName'] = group_name
        if group_id is not None:
            params['GroupId'] = group_id
        if src_security_group_name:
            param_name = 'IpPermissions.1.Groups.1.GroupName'
            params[param_name] = src_security_group_name
        if src_security_group_group_id:
            param_name = 'IpPermissions.1.Groups.1.GroupId'
            params[param_name] = src_security_group_group_id
        if src_security_group_owner_id:
            param_name = 'IpPermissions.1.Groups.1.UserId'
            params[param_name] = src_security_group_owner_id
        if ip_protocol:
            params['IpPermissions.1.IpProtocol'] = ip_protocol
        if from_port is not None:
            params['IpPermissions.1.FromPort'] = from_port
        if to_port is not None:
            params['IpPermissions.1.ToPort'] = to_port
        if cidr_ip:
            params['IpPermissions.1.IpRanges.1.CidrIp'] = cidr_ip
        if dry_run:
            params['DryRun'] = 'true'
        return self.get_status('RevokeSecurityGroupIngress',
                               params, verb='POST')

    def revoke_security_group_egress(self,
                                     group_id,
                                     ip_protocol,
                                     from_port=None,
                                     to_port=None,
                                     src_group_id=None,
                                     cidr_ip=None, dry_run=False):
        """
        Remove an existing egress rule from an existing VPC security
        group.  You need to pass in an ip_protocol, from_port and
        to_port range only if the protocol you are using is
        port-based. You also need to pass in either a src_group_id or
        cidr_ip.

        :type group_name: string
        :param group_id:  The name of the security group you are removing
            the rule from.

        :type ip_protocol: string
        :param ip_protocol: Either tcp | udp | icmp | -1

        :type from_port: int
        :param from_port: The beginning port number you are disabling

        :type to_port: int
        :param to_port: The ending port number you are disabling

        :type src_group_id: src_group_id
        :param src_group_id: The source security group you are
            revoking access to.

        :type cidr_ip: string
        :param cidr_ip: The CIDR block you are revoking access to.
            See http://goo.gl/Yj5QC

        :type dry_run: bool
        :param dry_run: Set to True if the operation should not actually run.

        :rtype: bool
        :return: True if successful.
        """

        params = {}
        if group_id:
            params['GroupId'] = group_id
        if ip_protocol:
            params['IpPermissions.1.IpProtocol'] = ip_protocol
        if from_port is not None:
            params['IpPermissions.1.FromPort'] = from_port
        if to_port is not None:
            params['IpPermissions.1.ToPort'] = to_port
        if src_group_id is not None:
            params['IpPermissions.1.Groups.1.GroupId'] = src_group_id
        if cidr_ip:
            params['IpPermissions.1.IpRanges.1.CidrIp'] = cidr_ip
        if dry_run:
            params['DryRun'] = 'true'
        return self.get_status('RevokeSecurityGroupEgress',
                               params, verb='POST')

    #
    # Regions
    #

    def get_all_regions(self, region_names=None, filters=None, dry_run=False):
        """
        Get all available regions for the EC2 service.

        :type region_names: list of str
        :param region_names: Names of regions to limit output

        :type filters: dict
        :param filters: Optional filters that can be used to limit
                        the results returned.  Filters are provided
                        in the form of a dictionary consisting of
                        filter names as the key and filter values
                        as the value.  The set of allowable filter
                        names/values is dependent on the request
                        being performed.  Check the EC2 API guide
                        for details.

        :type dry_run: bool
        :param dry_run: Set to True if the operation should not actually run.

        :rtype: list
        :return: A list of :class:`boto.ec2.regioninfo.RegionInfo`
        """
        params = {}
        if region_names:
            self.build_list_params(params, region_names, 'RegionName')
        if filters:
            self.build_filter_params(params, filters)
        if dry_run:
            params['DryRun'] = 'true'
        regions = self.get_list('DescribeRegions', params,
                                 [('item', RegionInfo)], verb='POST')
        for region in regions:
            region.connection_cls = EC2Connection
        return regions

    #
    # Reservation methods
    #

    def get_all_reserved_instances_offerings(self,
                                             reserved_instances_offering_ids=None,
                                             instance_type=None,
                                             availability_zone=None,
                                             product_description=None,
                                             filters=None,
                                             instance_tenancy=None,
                                             offering_type=None,
                                             include_marketplace=None,
                                             min_duration=None,
                                             max_duration=None,
                                             max_instance_count=None,
                                             next_token=None,
                                             max_results=None,
                                             dry_run=False):
        """
        Describes Reserved Instance offerings that are available for purchase.

        :type reserved_instances_offering_ids: list
        :param reserved_instances_id: One or more Reserved Instances
            offering IDs.

        :type instance_type: str
        :param instance_type: Displays Reserved Instances of the specified
                              instance type.

        :type availability_zone: str
        :param availability_zone: Displays Reserved Instances within the
                                  specified Availability Zone.

        :type product_description: str
        :param product_description: Displays Reserved Instances with the
                                    specified product description.

        :type filters: dict
        :param filters: Optional filters that can be used to limit
                        the results returned.  Filters are provided
                        in the form of a dictionary consisting of
                        filter names as the key and filter values
                        as the value.  The set of allowable filter
                        names/values is dependent on the request
                        being performed.  Check the EC2 API guide
                        for details.

        :type instance_tenancy: string
        :param instance_tenancy: The tenancy of the Reserved Instance offering.
            A Reserved Instance with tenancy of dedicated will run on
            single-tenant hardware and can only be launched within a VPC.

        :type offering_type: string
        :param offering_type: The Reserved Instance offering type.  Valid
            Values: `"Heavy Utilization" | "Medium Utilization" | "Light
            Utilization"`

        :type include_marketplace: bool
        :param include_marketplace: Include Marketplace offerings in the
            response.

        :type min_duration: int :param min_duration: Minimum duration (in
            seconds) to filter when searching for offerings.

        :type max_duration: int
        :param max_duration: Maximum duration (in seconds) to filter when
            searching for offerings.

        :type max_instance_count: int
        :param max_instance_count: Maximum number of instances to filter when
            searching for offerings.

        :type next_token: string
        :param next_token: Token to use when requesting the next paginated set
            of offerings.

        :type max_results: int
        :param max_results: Maximum number of offerings to return per call.

        :type dry_run: bool
        :param dry_run: Set to True if the operation should not actually run.

        :rtype: list
        :return: A list of
            :class:`boto.ec2.reservedinstance.ReservedInstancesOffering`.

        """
        params = {}
        if reserved_instances_offering_ids is not None:
            self.build_list_params(params, reserved_instances_offering_ids,
                                   'ReservedInstancesOfferingId')
        if instance_type:
            params['InstanceType'] = instance_type
        if availability_zone:
            params['AvailabilityZone'] = availability_zone
        if product_description:
            params['ProductDescription'] = product_description
        if filters:
            self.build_filter_params(params, filters)
        if instance_tenancy is not None:
            params['InstanceTenancy'] = instance_tenancy
        if offering_type is not None:
            params['OfferingType'] = offering_type
        if include_marketplace is not None:
            if include_marketplace:
                params['IncludeMarketplace'] = 'true'
            else:
                params['IncludeMarketplace'] = 'false'
        if min_duration is not None:
            params['MinDuration'] = str(min_duration)
        if max_duration is not None:
            params['MaxDuration'] = str(max_duration)
        if max_instance_count is not None:
            params['MaxInstanceCount'] = str(max_instance_count)
        if next_token is not None:
            params['NextToken'] = next_token
        if max_results is not None:
            params['MaxResults'] = str(max_results)
        if dry_run:
            params['DryRun'] = 'true'

        return self.get_list('DescribeReservedInstancesOfferings',
                             params, [('item', ReservedInstancesOffering)],
                             verb='POST')

    def get_all_reserved_instances(self, reserved_instances_id=None,
                                   filters=None, dry_run=False):
        """
        Describes one or more of the Reserved Instances that you purchased.

        :type reserved_instance_ids: list
        :param reserved_instance_ids: A list of the reserved instance ids that
            will be returned. If not provided, all reserved instances
            will be returned.

        :type filters: dict
        :param filters: Optional filters that can be used to limit the
            results returned.  Filters are provided in the form of a
            dictionary consisting of filter names as the key and
            filter values as the value.  The set of allowable filter
            names/values is dependent on the request being performed.
            Check the EC2 API guide for details.

        :type dry_run: bool
        :param dry_run: Set to True if the operation should not actually run.

        :rtype: list
        :return: A list of :class:`boto.ec2.reservedinstance.ReservedInstance`
        """
        params = {}
        if reserved_instances_id:
            self.build_list_params(params, reserved_instances_id,
                                   'ReservedInstancesId')
        if filters:
            self.build_filter_params(params, filters)
        if dry_run:
            params['DryRun'] = 'true'
        return self.get_list('DescribeReservedInstances',
                             params, [('item', ReservedInstance)], verb='POST')

    def purchase_reserved_instance_offering(self,
                                            reserved_instances_offering_id,
                                            instance_count=1, limit_price=None,
                                            dry_run=False):
        """
        Purchase a Reserved Instance for use with your account.
        ** CAUTION **
        This request can result in large amounts of money being charged to your
        AWS account.  Use with caution!

        :type reserved_instances_offering_id: string
        :param reserved_instances_offering_id: The offering ID of the Reserved
            Instance to purchase

        :type instance_count: int
        :param instance_count: The number of Reserved Instances to purchase.
            Default value is 1.

        :type limit_price: tuple
        :param instance_count: Limit the price on the total order.
            Must be a tuple of (amount, currency_code), for example:
            (100.0, 'USD').

        :type dry_run: bool
        :param dry_run: Set to True if the operation should not actually run.

        :rtype: :class:`boto.ec2.reservedinstance.ReservedInstance`
        :return: The newly created Reserved Instance
        """
        params = {
            'ReservedInstancesOfferingId': reserved_instances_offering_id,
            'InstanceCount': instance_count}
        if limit_price is not None:
            params['LimitPrice.Amount'] = str(limit_price[0])
            params['LimitPrice.CurrencyCode'] = str(limit_price[1])
        if dry_run:
            params['DryRun'] = 'true'
        return self.get_object('PurchaseReservedInstancesOffering', params,
                               ReservedInstance, verb='POST')

    def create_reserved_instances_listing(self, reserved_instances_id,
                                          instance_count, price_schedules,
                                          client_token, dry_run=False):
        """Creates a new listing for Reserved Instances.

        Creates a new listing for Amazon EC2 Reserved Instances that will be
        sold in the Reserved Instance Marketplace. You can submit one Reserved
        Instance listing at a time.

        The Reserved Instance Marketplace matches sellers who want to resell
        Reserved Instance capacity that they no longer need with buyers who
        want to purchase additional capacity. Reserved Instances bought and
        sold through the Reserved Instance Marketplace work like any other
        Reserved Instances.

        If you want to sell your Reserved Instances, you must first register as
        a Seller in the Reserved Instance Marketplace. After completing the
        registration process, you can create a Reserved Instance Marketplace
        listing of some or all of your Reserved Instances, and specify the
        upfront price you want to receive for them. Your Reserved Instance
        listings then become available for purchase.

        :type reserved_instances_id: string
        :param reserved_instances_id: The ID of the Reserved Instance that
            will be listed.

        :type instance_count: int
        :param instance_count: The number of instances that are a part of a
            Reserved Instance account that will be listed in the Reserved
            Instance Marketplace. This number should be less than or equal to
            the instance count associated with the Reserved Instance ID
            specified in this call.

        :type price_schedules: List of tuples
        :param price_schedules: A list specifying the price of the Reserved
            Instance for each month remaining in the Reserved Instance term.
            Each tuple contains two elements, the price and the term.  For
            example, for an instance that 11 months remaining in its term,
            we can have a price schedule with an upfront price of $2.50.
            At 8 months remaining we can drop the price down to $2.00.
            This would be expressed as::

                price_schedules=[('2.50', 11), ('2.00', 8)]

        :type client_token: string
        :param client_token: Unique, case-sensitive identifier you provide
            to ensure idempotency of the request.  Maximum 64 ASCII characters.

        :type dry_run: bool
        :param dry_run: Set to True if the operation should not actually run.

        :rtype: list
        :return: A list of
            :class:`boto.ec2.reservedinstance.ReservedInstanceListing`

        """
        params = {
            'ReservedInstancesId': reserved_instances_id,
            'InstanceCount': str(instance_count),
            'ClientToken': client_token,
        }
        for i, schedule in enumerate(price_schedules):
            price, term = schedule
            params['PriceSchedules.%s.Price' % i] = str(price)
            params['PriceSchedules.%s.Term' % i] = str(term)
        if dry_run:
            params['DryRun'] = 'true'
        return self.get_list('CreateReservedInstancesListing',
                             params, [('item', ReservedInstanceListing)], verb='POST')

    def cancel_reserved_instances_listing(self,
                                          reserved_instances_listing_ids=None,
                                          dry_run=False):
        """Cancels the specified Reserved Instance listing.

        :type reserved_instances_listing_ids: List of strings
        :param reserved_instances_listing_ids: The ID of the
            Reserved Instance listing to be cancelled.

        :type dry_run: bool
        :param dry_run: Set to True if the operation should not actually run.

        :rtype: list
        :return: A list of
            :class:`boto.ec2.reservedinstance.ReservedInstanceListing`

        """
        params = {}
        if reserved_instances_listing_ids is not None:
            self.build_list_params(params, reserved_instances_listing_ids,
                                   'ReservedInstancesListingId')
        if dry_run:
            params['DryRun'] = 'true'
        return self.get_list('CancelReservedInstancesListing',
                             params, [('item', ReservedInstanceListing)], verb='POST')

    def build_configurations_param_list(self, params, target_configurations):
        for offset, tc in enumerate(target_configurations):
            prefix = 'ReservedInstancesConfigurationSetItemType.%d.' % offset
            if tc.availability_zone is not None:
                params[prefix + 'AvailabilityZone'] = tc.availability_zone
            if tc.platform is not None:
                params[prefix + 'Platform'] = tc.platform
            if tc.instance_count is not None:
                params[prefix + 'InstanceCount'] = tc.instance_count

    def modify_reserved_instances(self, client_token, reserved_instance_ids,
                                  target_configurations):
        """
        Modifies the specified Reserved Instances.

        :type client_token: string
        :param client_token: A unique, case-sensitive, token you provide to
                             ensure idempotency of your modification request.

        :type reserved_instance_ids: List of strings
        :param reserved_instance_ids: The IDs of the Reserved Instances to
                                      modify.

        :type target_configurations: List of :class:`boto.ec2.reservedinstance.ReservedInstancesConfiguration`
        :param target_configurations: The configuration settings for the
                                      modified Reserved Instances.

        :rtype: string
        :return: The unique ID for the submitted modification request.
        """
        params = {
            'ClientToken': client_token,
        }
        if reserved_instance_ids is not None:
            self.build_list_params(params, reserved_instance_ids,
                                   'ReservedInstancesId')
        if target_configurations is not None:
            self.build_configurations_param_list(params, target_configurations)
        mrir = self.get_object(
            'ModifyReservedInstances',
            params,
            ModifyReservedInstancesResult,
            verb='POST'
        )
        return mrir.modification_id

    def describe_reserved_instances_modifications(self,
            reserved_instances_modification_ids=None, next_token=None,
            filters=None):
        """
        A request to describe the modifications made to Reserved Instances in
        your account.

        :type reserved_instances_modification_ids: list
        :param reserved_instances_modification_ids: An optional list of
            Reserved Instances modification IDs to describe.

        :type next_token: str
        :param next_token: A string specifying the next paginated set
            of results to return.

        :type filters: dict
        :param filters: Optional filters that can be used to limit the
            results returned.  Filters are provided in the form of a
            dictionary consisting of filter names as the key and
            filter values as the value.  The set of allowable filter
            names/values is dependent on the request being performed.
            Check the EC2 API guide for details.

        :rtype: list
        :return: A list of :class:`boto.ec2.reservedinstance.ReservedInstance`
        """
        params = {}
        if reserved_instances_modification_ids:
            self.build_list_params(params, reserved_instances_modification_ids,
                                   'ReservedInstancesModificationId')
        if next_token:
            params['NextToken'] = next_token
        if filters:
            self.build_filter_params(params, filters)
        return self.get_list('DescribeReservedInstancesModifications',
                             params, [('item', ReservedInstancesModification)],
                             verb='POST')

    #
    # Monitoring
    #

    def monitor_instances(self, instance_ids, dry_run=False):
        """
        Enable CloudWatch monitoring for the supplied instances.

        :type instance_id: list of strings
        :param instance_id: The instance ids

        :type dry_run: bool
        :param dry_run: Set to True if the operation should not actually run.

        :rtype: list
        :return: A list of :class:`boto.ec2.instanceinfo.InstanceInfo`
        """
        params = {}
        self.build_list_params(params, instance_ids, 'InstanceId')
        if dry_run:
            params['DryRun'] = 'true'
        return self.get_list('MonitorInstances', params,
                             [('item', InstanceInfo)], verb='POST')

    def monitor_instance(self, instance_id, dry_run=False):
        """
        Deprecated Version, maintained for backward compatibility.
        Enable CloudWatch monitoring for the supplied instance.

        :type instance_id: string
        :param instance_id: The instance id

        :type dry_run: bool
        :param dry_run: Set to True if the operation should not actually run.

        :rtype: list
        :return: A list of :class:`boto.ec2.instanceinfo.InstanceInfo`
        """
        return self.monitor_instances([instance_id], dry_run=dry_run)

    def unmonitor_instances(self, instance_ids, dry_run=False):
        """
        Disable CloudWatch monitoring for the supplied instance.

        :type instance_id: list of string
        :param instance_id: The instance id

        :type dry_run: bool
        :param dry_run: Set to True if the operation should not actually run.

        :rtype: list
        :return: A list of :class:`boto.ec2.instanceinfo.InstanceInfo`
        """
        params = {}
        self.build_list_params(params, instance_ids, 'InstanceId')
        if dry_run:
            params['DryRun'] = 'true'
        return self.get_list('UnmonitorInstances', params,
                             [('item', InstanceInfo)], verb='POST')

    def unmonitor_instance(self, instance_id, dry_run=False):
        """
        Deprecated Version, maintained for backward compatibility.
        Disable CloudWatch monitoring for the supplied instance.

        :type instance_id: string
        :param instance_id: The instance id

        :type dry_run: bool
        :param dry_run: Set to True if the operation should not actually run.

        :rtype: list
        :return: A list of :class:`boto.ec2.instanceinfo.InstanceInfo`
        """
        return self.unmonitor_instances([instance_id], dry_run=dry_run)

    #
    # Bundle Windows Instances
    #

    def bundle_instance(self, instance_id,
                        s3_bucket,
                        s3_prefix,
                        s3_upload_policy, dry_run=False):
        """
        Bundle Windows instance.

        :type instance_id: string
        :param instance_id: The instance id

        :type s3_bucket: string
        :param s3_bucket: The bucket in which the AMI should be stored.

        :type s3_prefix: string
        :param s3_prefix: The beginning of the file name for the AMI.

        :type s3_upload_policy: string
        :param s3_upload_policy: Base64 encoded policy that specifies condition
                                 and permissions for Amazon EC2 to upload the
                                 user's image into Amazon S3.

        :type dry_run: bool
        :param dry_run: Set to True if the operation should not actually run.

        """

        params = {'InstanceId': instance_id,
                  'Storage.S3.Bucket': s3_bucket,
                  'Storage.S3.Prefix': s3_prefix,
                  'Storage.S3.UploadPolicy': s3_upload_policy}
        s3auth = boto.auth.get_auth_handler(None, boto.config,
                                            self.provider, ['s3'])
        params['Storage.S3.AWSAccessKeyId'] = self.aws_access_key_id
        signature = s3auth.sign_string(s3_upload_policy)
        params['Storage.S3.UploadPolicySignature'] = signature
        if dry_run:
            params['DryRun'] = 'true'
        return self.get_object('BundleInstance', params,
                               BundleInstanceTask, verb='POST')

    def get_all_bundle_tasks(self, bundle_ids=None, filters=None,
                             dry_run=False):
        """
        Retrieve current bundling tasks. If no bundle id is specified, all
        tasks are retrieved.

        :type bundle_ids: list
        :param bundle_ids: A list of strings containing identifiers for
                           previously created bundling tasks.

        :type filters: dict
        :param filters: Optional filters that can be used to limit
                        the results returned.  Filters are provided
                        in the form of a dictionary consisting of
                        filter names as the key and filter values
                        as the value.  The set of allowable filter
                        names/values is dependent on the request
                        being performed.  Check the EC2 API guide
                        for details.

        :type dry_run: bool
        :param dry_run: Set to True if the operation should not actually run.

        """
        params = {}
        if bundle_ids:
            self.build_list_params(params, bundle_ids, 'BundleId')
        if filters:
            self.build_filter_params(params, filters)
        if dry_run:
            params['DryRun'] = 'true'
        return self.get_list('DescribeBundleTasks', params,
                             [('item', BundleInstanceTask)], verb='POST')

    def cancel_bundle_task(self, bundle_id, dry_run=False):
        """
        Cancel a previously submitted bundle task

        :type bundle_id: string
        :param bundle_id: The identifier of the bundle task to cancel.

        :type dry_run: bool
        :param dry_run: Set to True if the operation should not actually run.

        """
        params = {'BundleId': bundle_id}
        if dry_run:
            params['DryRun'] = 'true'
        return self.get_object('CancelBundleTask', params,
                               BundleInstanceTask, verb='POST')

    def get_password_data(self, instance_id, dry_run=False):
        """
        Get encrypted administrator password for a Windows instance.

        :type instance_id: string
        :param instance_id: The identifier of the instance to retrieve the
                            password for.

        :type dry_run: bool
        :param dry_run: Set to True if the operation should not actually run.

        """
        params = {'InstanceId': instance_id}
        if dry_run:
            params['DryRun'] = 'true'
        rs = self.get_object('GetPasswordData', params, ResultSet, verb='POST')
        return rs.passwordData

    #
    # Cluster Placement Groups
    #

    def get_all_placement_groups(self, groupnames=None, filters=None,
                                 dry_run=False):
        """
        Get all placement groups associated with your account in a region.

        :type groupnames: list
        :param groupnames: A list of the names of placement groups to retrieve.
                           If not provided, all placement groups will be
                           returned.

        :type filters: dict
        :param filters: Optional filters that can be used to limit
                        the results returned.  Filters are provided
                        in the form of a dictionary consisting of
                        filter names as the key and filter values
                        as the value.  The set of allowable filter
                        names/values is dependent on the request
                        being performed.  Check the EC2 API guide
                        for details.

        :type dry_run: bool
        :param dry_run: Set to True if the operation should not actually run.

        :rtype: list
        :return: A list of :class:`boto.ec2.placementgroup.PlacementGroup`
        """
        params = {}
        if groupnames:
            self.build_list_params(params, groupnames, 'GroupName')
        if filters:
            self.build_filter_params(params, filters)
        if dry_run:
            params['DryRun'] = 'true'
        return self.get_list('DescribePlacementGroups', params,
                             [('item', PlacementGroup)], verb='POST')

    def create_placement_group(self, name, strategy='cluster', dry_run=False):
        """
        Create a new placement group for your account.
        This will create the placement group within the region you
        are currently connected to.

        :type name: string
        :param name: The name of the new placement group

        :type strategy: string
        :param strategy: The placement strategy of the new placement group.
                         Currently, the only acceptable value is "cluster".

        :type dry_run: bool
        :param dry_run: Set to True if the operation should not actually run.

        :rtype: bool
        :return: True if successful
        """
        params = {'GroupName':name, 'Strategy':strategy}
        if dry_run:
            params['DryRun'] = 'true'
        group = self.get_status('CreatePlacementGroup', params, verb='POST')
        return group

    def delete_placement_group(self, name, dry_run=False):
        """
        Delete a placement group from your account.

        :type key_name: string
        :param key_name: The name of the keypair to delete

        :type dry_run: bool
        :param dry_run: Set to True if the operation should not actually run.

        """
        params = {'GroupName':name}
        if dry_run:
            params['DryRun'] = 'true'
        return self.get_status('DeletePlacementGroup', params, verb='POST')

    # Tag methods

    def build_tag_param_list(self, params, tags):
        keys = sorted(tags.keys())
        i = 1
        for key in keys:
            value = tags[key]
            params['Tag.%d.Key'%i] = key
            if value is not None:
                params['Tag.%d.Value'%i] = value
            i += 1

    def get_all_tags(self, filters=None, dry_run=False):
        """
        Retrieve all the metadata tags associated with your account.

        :type filters: dict
        :param filters: Optional filters that can be used to limit
                        the results returned.  Filters are provided
                        in the form of a dictionary consisting of
                        filter names as the key and filter values
                        as the value.  The set of allowable filter
                        names/values is dependent on the request
                        being performed.  Check the EC2 API guide
                        for details.

        :type dry_run: bool
        :param dry_run: Set to True if the operation should not actually run.

        :rtype: list
        :return: A list of :class:`boto.ec2.tag.Tag` objects
        """
        params = {}
        if filters:
            self.build_filter_params(params, filters)
        if dry_run:
            params['DryRun'] = 'true'
        return self.get_list('DescribeTags', params,
                             [('item', Tag)], verb='POST')

    def create_tags(self, resource_ids, tags, dry_run=False):
        """
        Create new metadata tags for the specified resource ids.

        :type resource_ids: list
        :param resource_ids: List of strings

        :type tags: dict
        :param tags: A dictionary containing the name/value pairs.
                     If you want to create only a tag name, the
                     value for that tag should be the empty string
                     (e.g. '').

        :type dry_run: bool
        :param dry_run: Set to True if the operation should not actually run.

        """
        params = {}
        self.build_list_params(params, resource_ids, 'ResourceId')
        self.build_tag_param_list(params, tags)
        if dry_run:
            params['DryRun'] = 'true'
        return self.get_status('CreateTags', params, verb='POST')

    def delete_tags(self, resource_ids, tags, dry_run=False):
        """
        Delete metadata tags for the specified resource ids.

        :type resource_ids: list
        :param resource_ids: List of strings

        :type tags: dict or list
        :param tags: Either a dictionary containing name/value pairs
                     or a list containing just tag names.
                     If you pass in a dictionary, the values must
                     match the actual tag values or the tag will
                     not be deleted.  If you pass in a value of None
                     for the tag value, all tags with that name will
                     be deleted.

        :type dry_run: bool
        :param dry_run: Set to True if the operation should not actually run.

        """
        if isinstance(tags, list):
            tags = {}.fromkeys(tags, None)
        params = {}
        self.build_list_params(params, resource_ids, 'ResourceId')
        self.build_tag_param_list(params, tags)
        if dry_run:
            params['DryRun'] = 'true'
        return self.get_status('DeleteTags', params, verb='POST')

    # Network Interface methods

    def get_all_network_interfaces(self, filters=None, dry_run=False):
        """
        Retrieve all of the Elastic Network Interfaces (ENI's)
        associated with your account.

        :type filters: dict
        :param filters: Optional filters that can be used to limit
                        the results returned.  Filters are provided
                        in the form of a dictionary consisting of
                        filter names as the key and filter values
                        as the value.  The set of allowable filter
                        names/values is dependent on the request
                        being performed.  Check the EC2 API guide
                        for details.

        :type dry_run: bool
        :param dry_run: Set to True if the operation should not actually run.

        :rtype: list
        :return: A list of :class:`boto.ec2.networkinterface.NetworkInterface`
        """
        params = {}
        if filters:
            self.build_filter_params(params, filters)
        if dry_run:
            params['DryRun'] = 'true'
        return self.get_list('DescribeNetworkInterfaces', params,
                             [('item', NetworkInterface)], verb='POST')

    def create_network_interface(self, subnet_id, private_ip_address=None,
                                 description=None, groups=None, dry_run=False):
        """
        Creates a network interface in the specified subnet.

        :type subnet_id: str
        :param subnet_id: The ID of the subnet to associate with the
            network interface.

        :type private_ip_address: str
        :param private_ip_address: The private IP address of the
            network interface.  If not supplied, one will be chosen
            for you.

        :type description: str
        :param description: The description of the network interface.

        :type groups: list
        :param groups: Lists the groups for use by the network interface.
            This can be either a list of group ID's or a list of
            :class:`boto.ec2.securitygroup.SecurityGroup` objects.

        :type dry_run: bool
        :param dry_run: Set to True if the operation should not actually run.

        :rtype: :class:`boto.ec2.networkinterface.NetworkInterface`
        :return: The newly created network interface.
        """
        params = {'SubnetId': subnet_id}
        if private_ip_address:
            params['PrivateIpAddress'] = private_ip_address
        if description:
            params['Description'] = description
        if groups:
            ids = []
            for group in groups:
                if isinstance(group, SecurityGroup):
                    ids.append(group.id)
                else:
                    ids.append(group)
            self.build_list_params(params, ids, 'SecurityGroupId')
        if dry_run:
            params['DryRun'] = 'true'
        return self.get_object('CreateNetworkInterface', params,
                               NetworkInterface, verb='POST')

    def attach_network_interface(self, network_interface_id,
                                 instance_id, device_index, dry_run=False):
        """
        Attaches a network interface to an instance.

        :type network_interface_id: str
        :param network_interface_id: The ID of the network interface to attach.

        :type instance_id: str
        :param instance_id: The ID of the instance that will be attached
            to the network interface.

        :type device_index: int
        :param device_index: The index of the device for the network
            interface attachment on the instance.

        :type dry_run: bool
        :param dry_run: Set to True if the operation should not actually run.

        """
        params = {'NetworkInterfaceId': network_interface_id,
                  'InstanceId': instance_id,
                  'DeviceIndex': device_index}
        if dry_run:
            params['DryRun'] = 'true'
        return self.get_status('AttachNetworkInterface', params, verb='POST')

    def detach_network_interface(self, attachment_id, force=False,
                                 dry_run=False):
        """
        Detaches a network interface from an instance.

        :type attachment_id: str
        :param attachment_id: The ID of the attachment.

        :type force: bool
        :param force: Set to true to force a detachment.

        :type dry_run: bool
        :param dry_run: Set to True if the operation should not actually run.

        """
        params = {'AttachmentId': attachment_id}
        if force:
            params['Force'] = 'true'
        if dry_run:
            params['DryRun'] = 'true'
        return self.get_status('DetachNetworkInterface', params, verb='POST')

    def delete_network_interface(self, network_interface_id, dry_run=False):
        """
        Delete the specified network interface.

        :type network_interface_id: str
        :param network_interface_id: The ID of the network interface to delete.

        :type dry_run: bool
        :param dry_run: Set to True if the operation should not actually run.

        """
        params = {'NetworkInterfaceId': network_interface_id}
        if dry_run:
            params['DryRun'] = 'true'
        return self.get_status('DeleteNetworkInterface', params, verb='POST')

    def get_all_vmtypes(self):
        """
        Get all vmtypes available on this cloud (eucalyptus specific)

        :rtype: list of :class:`boto.ec2.vmtype.VmType`
        :return: The requested VmType objects
        """
        params = {}
        return self.get_list('DescribeVmTypes', params, [('euca:item', VmType)], verb='POST')

<<<<<<< HEAD
    def copy_image(self, source_region, source_image_id, name,
                   description=None, client_token=None, dry_run=False):
        """
        :type dry_run: bool
        :param dry_run: Set to True if the operation should not actually run.

        """
=======
    def copy_image(self, source_region, source_image_id, name=None,
                   description=None, client_token=None):
>>>>>>> 88d03852
        params = {
            'SourceRegion': source_region,
            'SourceImageId': source_image_id,
        }
        if name is not None:
            params['Name'] = name
        if description is not None:
            params['Description'] = description
        if client_token is not None:
            params['ClientToken'] = client_token
        if dry_run:
            params['DryRun'] = 'true'
        return self.get_object('CopyImage', params, CopyImage,
                                 verb='POST')

    def describe_account_attributes(self, attribute_names=None, dry_run=False):
        """
        :type dry_run: bool
        :param dry_run: Set to True if the operation should not actually run.

        """
        params = {}
        if attribute_names is not None:
            self.build_list_params(params, attribute_names, 'AttributeName')
        if dry_run:
            params['DryRun'] = 'true'
        return self.get_list('DescribeAccountAttributes', params,
                             [('item', AccountAttribute)], verb='POST')

    def describe_vpc_attribute(self, vpc_id, attribute=None, dry_run=False):
        """
        :type dry_run: bool
        :param dry_run: Set to True if the operation should not actually run.

        """
        params = {
            'VpcId': vpc_id
        }
        if attribute is not None:
            params['Attribute'] = attribute
        if dry_run:
            params['DryRun'] = 'true'
        return self.get_object('DescribeVpcAttribute', params,
                               VPCAttribute, verb='POST')

    def modify_vpc_attribute(self, vpc_id, enable_dns_support=None,
                             enable_dns_hostnames=None, dry_run=False):
        """
        :type dry_run: bool
        :param dry_run: Set to True if the operation should not actually run.

        """
        params = {
            'VpcId': vpc_id
        }
        if enable_dns_support is not None:
            params['EnableDnsSupport.Value'] = (
                'true' if enable_dns_support else 'false')
        if enable_dns_hostnames is not None:
            params['EnableDnsHostnames.Value'] = (
                'true' if enable_dns_hostnames else 'false')
        if dry_run:
            params['DryRun'] = 'true'
        return self.get_status('ModifyVpcAttribute', params, verb='POST')<|MERGE_RESOLUTION|>--- conflicted
+++ resolved
@@ -4147,18 +4147,13 @@
         params = {}
         return self.get_list('DescribeVmTypes', params, [('euca:item', VmType)], verb='POST')
 
-<<<<<<< HEAD
-    def copy_image(self, source_region, source_image_id, name,
+    def copy_image(self, source_region, source_image_id, name=None,
                    description=None, client_token=None, dry_run=False):
         """
         :type dry_run: bool
         :param dry_run: Set to True if the operation should not actually run.
 
         """
-=======
-    def copy_image(self, source_region, source_image_id, name=None,
-                   description=None, client_token=None):
->>>>>>> 88d03852
         params = {
             'SourceRegion': source_region,
             'SourceImageId': source_image_id,
