# Copyright (c) 2006-2012 Mitch Garnaat http://garnaat.org/
# Copyright (c) 2010, Eucalyptus Systems, Inc.
# Copyright (c) 2012 Amazon.com, Inc. or its affiliates.  All Rights Reserved
#
# Permission is hereby granted, free of charge, to any person obtaining a
# copy of this software and associated documentation files (the
# "Software"), to deal in the Software without restriction, including
# without limitation the rights to use, copy, modify, merge, publish, dis-
# tribute, sublicense, and/or sell copies of the Software, and to permit
# persons to whom the Software is furnished to do so, subject to the fol-
# lowing conditions:
#
# The above copyright notice and this permission notice shall be included
# in all copies or substantial portions of the Software.
#
# THE SOFTWARE IS PROVIDED "AS IS", WITHOUT WARRANTY OF ANY KIND, EXPRESS
# OR IMPLIED, INCLUDING BUT NOT LIMITED TO THE WARRANTIES OF MERCHANTABIL-
# ITY, FITNESS FOR A PARTICULAR PURPOSE AND NONINFRINGEMENT. IN NO EVENT
# SHALL THE AUTHOR BE LIABLE FOR ANY CLAIM, DAMAGES OR OTHER LIABILITY,
# WHETHER IN AN ACTION OF CONTRACT, TORT OR OTHERWISE, ARISING FROM,
# OUT OF OR IN CONNECTION WITH THE SOFTWARE OR THE USE OR OTHER DEALINGS
# IN THE SOFTWARE.

"""
Represents an EC2 Instance
"""
import boto
from boto.ec2.ec2object import EC2Object, TaggedEC2Object
from boto.resultset import ResultSet
from boto.ec2.address import Address
from boto.ec2.blockdevicemapping import BlockDeviceMapping
from boto.ec2.image import ProductCodes
from boto.ec2.networkinterface import NetworkInterface
from boto.ec2.group import Group
import base64


<<<<<<< HEAD
class InstanceState(object):
    """
    The state of the instance.

    :ivar code: The low byte represents the state. The high byte is an
        opaque internal value and should be ignored.  Valid values:

        * 0 (pending)
        * 16 (running)
        * 32 (shutting-down)
        * 48 (terminated)
        * 64 (stopping)
        * 80 (stopped)

    :ivar name: The name of the state of the instance.  Valid values:

        * "pending"
        * "running"
        * "shutting-down"
        * "terminated"
        * "stopping"
        * "stopped"
    """
    def __init__(self, code=0, name=None):
        self.code = code
        self.name = name

    def __repr__(self):
        return '%s(%d)' % (self.name, self.code)

    def startElement(self, name, attrs, connection):
        pass

    def endElement(self, name, value, connection):
        if name == 'code':
            self.code = int(value)
        elif name == 'name':
            self.name = value
        else:
            setattr(self, name, value)


class InstancePlacement(object):
    """
    The location where the instance launched.

    :ivar zone: The Availability Zone of the instance.
    :ivar group_name: The name of the placement group the instance is
        in (for cluster compute instances).
    :ivar tenancy: The tenancy of the instance (if the instance is
        running within a VPC). An instance with a tenancy of dedicated
        runs on single-tenant hardware.
    """
    def __init__(self, zone=None, group_name=None, tenancy=None):
        self.zone = zone
        self.group_name = group_name
        self.tenancy = tenancy

    def __repr__(self):
        return self.zone

    def startElement(self, name, attrs, connection):
        pass

    def endElement(self, name, value, connection):
        if name == 'availabilityZone':
            self.zone = value
        elif name == 'groupName':
            self.group_name = value
        elif name == 'tenancy':
            self.tenancy = value
        else:
            setattr(self, name, value)


=======
>>>>>>> 46985908
class Reservation(EC2Object):
    """
    Represents a Reservation response object.

    :ivar id: The unique ID of the Reservation.
    :ivar owner_id: The unique ID of the owner of the Reservation.
    :ivar groups: A list of Group objects representing the security
                  groups associated with launched instances.
    :ivar instances: A list of Instance objects launched in this
                     Reservation.
    """
<<<<<<< HEAD
=======

>>>>>>> 46985908
    def __init__(self, connection=None):
        EC2Object.__init__(self, connection)
        self.id = None
        self.owner_id = None
        self.groups = []
        self.instances = []

    def __repr__(self):
        return 'Reservation:%s' % self.id

    def startElement(self, name, attrs, connection):
        if name == 'instancesSet':
            self.instances = ResultSet([('item', Instance)])
            return self.instances
        elif name == 'groupSet':
            self.groups = ResultSet([('item', Group)])
            return self.groups
        else:
            return None

    def endElement(self, name, value, connection):
        if name == 'reservationId':
            self.id = value
        elif name == 'ownerId':
            self.owner_id = value
        else:
            setattr(self, name, value)

    def stop_all(self):
        for instance in self.instances:
            instance.stop()


class Instance(TaggedEC2Object):
    """
    Represents an instance.

    :ivar id: The unique ID of the Instance.
    :ivar groups: A list of Group objects representing the security
                  groups associated with the instance.
    :ivar public_dns_name: The public dns name of the instance.
    :ivar private_dns_name: The private dns name of the instance.
    :ivar state: The string representation of the instance's current state.
    :ivar state_code: An integer representation of the instance's
        current state.
    :ivar previous_state: The string representation of the instance's
        previous state.
    :ivar previous_state_code: An integer representation of the
        instance's current state.
    :ivar key_name: The name of the SSH key associated with the instance.
    :ivar instance_type: The type of instance (e.g. m1.small).
    :ivar launch_time: The time the instance was launched.
    :ivar image_id: The ID of the AMI used to launch this instance.
    :ivar placement: The availability zone in which the instance is running.
    :ivar placement_group: The name of the placement group the instance
        is in (for cluster compute instances).
    :ivar placement_tenancy: The tenancy of the instance, if the instance
        is running within a VPC.  An instance with a tenancy of dedicated
        runs on a single-tenant hardware.
    :ivar kernel: The kernel associated with the instance.
    :ivar ramdisk: The ramdisk associated with the instance.
    :ivar architecture: The architecture of the image (i386|x86_64).
    :ivar hypervisor: The hypervisor used.
    :ivar virtualization_type: The type of virtualization used.
    :ivar product_codes: A list of product codes associated with this instance.
    :ivar ami_launch_index: This instances position within it's launch group.
    :ivar monitored: A boolean indicating whether monitoring is enabled or not.
    :ivar spot_instance_request_id: The ID of the spot instance request
        if this is a spot instance.
    :ivar subnet_id: The VPC Subnet ID, if running in VPC.
    :ivar vpc_id: The VPC ID, if running in VPC.
    :ivar private_ip_address: The private IP address of the instance.
    :ivar ip_address: The public IP address of the instance.
    :ivar platform: Platform of the instance (e.g. Windows)
    :ivar root_device_name: The name of the root device.
    :ivar root_device_type: The root device type (ebs|instance-store).
    :ivar block_device_mapping: The Block Device Mapping for the instance.
    :ivar state_reason: The reason for the most recent state transition.
    :ivar groups: List of security Groups associated with the instance.
    :ivar interfaces: List of Elastic Network Interfaces associated with
        this instance.
    :ivar ebs_optimized: Whether instance is using optimized EBS volumes
        or not.
    """

    def __init__(self, connection=None):
        TaggedEC2Object.__init__(self, connection)
        self.id = None
        self.dns_name = None
        self.public_dns_name = None
        self.private_dns_name = None
        self.key_name = None
        self.instance_type = None
        self.launch_time = None
        self.image_id = None
        self.kernel = None
        self.ramdisk = None
        self.product_codes = ProductCodes()
        self.ami_launch_index = None
        self.monitored = False
        self.spot_instance_request_id = None
        self.subnet_id = None
        self.vpc_id = None
        self.private_ip_address = None
        self.ip_address = None
        self.requester_id = None
        self._in_monitoring_element = False
        self.persistent = False
        self.root_device_name = None
        self.root_device_type = None
        self.block_device_mapping = None
        self.state_reason = None
        self.group_name = None
        self.client_token = None
        self.eventsSet = None
        self.groups = []
        self.platform = None
        self.interfaces = []
        self.hypervisor = None
        self.virtualization_type = None
        self.architecture = None
<<<<<<< HEAD
        self._previous_state = None
        self._state = InstanceState()
        self._placement = InstancePlacement()

    def __repr__(self):
        return 'Instance:%s' % self.id

    @property
    def state(self):
        return self._state.name

    @property
    def state_code(self):
        return self._state.code

    @property
    def previous_state(self):
        if self._previous_state:
            return self._previous_state.name
        return None

    @property
    def previous_state_code(self):
        if self._previous_state:
            return self._previous_state.code
        return 0

        self.kernel = None
        self.ramdisk = None
        self.product_codes = ProductCodes()
        self.ami_launch_index = None
        self.monitored = False
        self.spot_instance_request_id = None
        self.subnet_id = None
        self.vpc_id = None
        self.private_ip_address = None
        self.ip_address = None
        self.requester_id = None
        self._in_monitoring_element = False
        self.persistent = False
        self.root_device_name = None
        self.root_device_type = None
        self.block_device_mapping = None
        self.state_reason = None
        self.group_name = None
        self.client_token = None
        self.eventsSet = None
        self.groups = []
        self.platform = None
        self.interfaces = []
        self.hypervisor = None
        self.virtualization_type = None
        self.architecture = None
        self._previous_state = None
        self._state = InstanceState()
        self._placement = InstancePlacement()
=======
        self.ebs_optimized = False
>>>>>>> 46985908

    def __repr__(self):
        return 'Instance:%s' % self.id

    @property
    def state(self):
        return self._state.name

    @property
    def placement(self):
        return self._placement.zone

    @property
    def placement_group(self):
        return self._placement.group_name

    @property
    def placement_tenancy(self):
        return self._placement.tenancy

    def startElement(self, name, attrs, connection):
        retval = TaggedEC2Object.startElement(self, name, attrs, connection)
        if retval is not None:
            return retval
        if name == 'monitoring':
            self._in_monitoring_element = True
        elif name == 'blockDeviceMapping':
            self.block_device_mapping = BlockDeviceMapping()
            return self.block_device_mapping
        elif name == 'productCodes':
            return self.product_codes
        elif name == 'stateReason':
            self.state_reason = SubParse('stateReason')
            return self.state_reason
        elif name == 'groupSet':
            self.groups = ResultSet([('item', Group)])
            return self.groups
        elif name == "eventsSet":
            self.eventsSet = SubParse('eventsSet')
            return self.eventsSet
        elif name == 'networkInterfaceSet':
            self.interfaces = ResultSet([('item', NetworkInterface)])
        elif name == 'iamInstanceProfile':
            self.instance_profile = SubParse('iamInstanceProfile')
            return self.instance_profile
        elif name == 'currentState':
            return self._state
        elif name == 'previousState':
            self._previous_state = InstanceState()
            return self._previous_state
        elif name == 'instanceState':
            return self._state
        elif name == 'placement':
            return self._placement
        return None

    def endElement(self, name, value, connection):
        if name == 'instanceId':
            self.id = value
        elif name == 'imageId':
            self.image_id = value
        elif name == 'dnsName' or name == 'publicDnsName':
            self.dns_name = value           # backwards compatibility
            self.public_dns_name = value
        elif name == 'privateDnsName':
            self.private_dns_name = value
        elif name == 'keyName':
            self.key_name = value
        elif name == 'amiLaunchIndex':
            self.ami_launch_index = value
        elif name == 'previousState':
            self.previous_state = value
        elif name == 'name':
            self.state = value
        elif name == 'code':
            try:
                self.state_code = int(value)
            except ValueError:
                boto.log.warning('Error converting code (%s) to int' % value)
                self.state_code = value
        elif name == 'instanceType':
            self.instance_type = value
        elif name == 'rootDeviceName':
            self.root_device_name = value
        elif name == 'rootDeviceType':
            self.root_device_type = value
        elif name == 'launchTime':
            self.launch_time = value
        elif name == 'platform':
            self.platform = value
        elif name == 'kernelId':
            self.kernel = value
        elif name == 'ramdiskId':
            self.ramdisk = value
        elif name == 'state':
            if self._in_monitoring_element:
                if value == 'enabled':
                    self.monitored = True
                self._in_monitoring_element = False
        elif name == 'spotInstanceRequestId':
            self.spot_instance_request_id = value
        elif name == 'subnetId':
            self.subnet_id = value
        elif name == 'vpcId':
            self.vpc_id = value
        elif name == 'privateIpAddress':
            self.private_ip_address = value
        elif name == 'ipAddress':
            self.ip_address = value
        elif name == 'requesterId':
            self.requester_id = value
        elif name == 'persistent':
            if value == 'true':
                self.persistent = True
            else:
                self.persistent = False
        elif name == 'groupName':
            if self._in_monitoring_element:
                self.group_name = value
        elif name == 'clientToken':
            self.client_token = value
        elif name == "eventsSet":
            self.events = value
        elif name == 'hypervisor':
            self.hypervisor = value
        elif name == 'virtualizationType':
            self.virtualization_type = value
        elif name == 'architecture':
            self.architecture = value
        elif name == 'ebsOptimized':
            if value == 'true':
                value = True
            else:
                value = False
            self.ebs_optimized = value
        else:
            setattr(self, name, value)

    def _update(self, updated):
        self.__dict__.update(updated.__dict__)

    def update(self, validate=False):
        """
        Update the instance's state information by making a call to fetch
        the current instance attributes from the service.

        :type validate: bool
        :param validate: By default, if EC2 returns no data about the
                         instance the update method returns quietly.  If
                         the validate param is True, however, it will
                         raise a ValueError exception if no data is
                         returned from EC2.
        """
        rs = self.connection.get_all_instances([self.id])
        if len(rs) > 0:
            r = rs[0]
            for i in r.instances:
                if i.id == self.id:
                    self._update(i)
        elif validate:
            raise ValueError('%s is not a valid Instance ID' % self.id)
        return self.state

    def terminate(self):
        """
        Terminate the instance
        """
        rs = self.connection.terminate_instances([self.id])
        if len(rs) > 0:
            self._update(rs[0])

    def stop(self, force=False):
        """
        Stop the instance

        :type force: bool
        :param force: Forces the instance to stop

        :rtype: list
        :return: A list of the instances stopped
        """
        rs = self.connection.stop_instances([self.id], force)
        if len(rs) > 0:
            self._update(rs[0])

    def start(self):
        """
        Start the instance.
        """
        rs = self.connection.start_instances([self.id])
        if len(rs) > 0:
            self._update(rs[0])

    def reboot(self):
        return self.connection.reboot_instances([self.id])

    def get_console_output(self):
        """
        Retrieves the console output for the instance.

        :rtype: :class:`boto.ec2.instance.ConsoleOutput`
        :return: The console output as a ConsoleOutput object
        """
        return self.connection.get_console_output(self.id)

    def confirm_product(self, product_code):
        return self.connection.confirm_product_instance(self.id, product_code)

    def use_ip(self, ip_address):
        if isinstance(ip_address, Address):
            ip_address = ip_address.public_ip
        return self.connection.associate_address(self.id, ip_address)

    def monitor(self):
        return self.connection.monitor_instance(self.id)

    def unmonitor(self):
        return self.connection.unmonitor_instance(self.id)

    def get_attribute(self, attribute):
        """
        Gets an attribute from this instance.

        :type attribute: string
        :param attribute: The attribute you need information about
            Valid choices are:

            * instanceType
            * kernel
            * ramdisk
            * userData
            * disableApiTermination
            * instanceInitiatedShutdownBehavior
            * rootDeviceName
            * blockDeviceMapping
            * productCodes
            * sourceDestCheck
            * groupSet
            * ebsOptimized

        :rtype: :class:`boto.ec2.image.InstanceAttribute`
        :return: An InstanceAttribute object representing the value of the
                 attribute requested
        """
        return self.connection.get_instance_attribute(self.id, attribute)

    def modify_attribute(self, attribute, value):
        """
        Changes an attribute of this instance

        :type attribute: string
        :param attribute: The attribute you wish to change.

            * instanceType - A valid instance type (m1.small)
            * kernel - Kernel ID (None)
            * ramdisk - Ramdisk ID (None)
            * userData - Base64 encoded String (None)
            * disableApiTermination - Boolean (true)
            * instanceInitiatedShutdownBehavior - stop|terminate
            * sourceDestCheck - Boolean (true)
            * groupSet - Set of Security Groups or IDs
            * ebsOptimized - Boolean (false)

        :type value: string
        :param value: The new value for the attribute

        :rtype: bool
        :return: Whether the operation succeeded or not
        """
        return self.connection.modify_instance_attribute(self.id, attribute,
                                                         value)

    def reset_attribute(self, attribute):
        """
        Resets an attribute of this instance to its default value.

        :type attribute: string
        :param attribute: The attribute to reset. Valid values are:
                          kernel|ramdisk

        :rtype: bool
        :return: Whether the operation succeeded or not
        """
        return self.connection.reset_instance_attribute(self.id, attribute)


class ConsoleOutput:

    def __init__(self, parent=None):
        self.parent = parent
        self.instance_id = None
        self.timestamp = None
        self.output = None

    def startElement(self, name, attrs, connection):
        return None

    def endElement(self, name, value, connection):
        if name == 'instanceId':
            self.instance_id = value
        elif name == 'timestamp':
            self.timestamp = value
        elif name == 'output':
            self.output = base64.b64decode(value)
        else:
            setattr(self, name, value)


class InstanceAttribute(dict):

    ValidValues = ['instanceType', 'kernel', 'ramdisk', 'userData',
                   'disableApiTermination',
                   'instanceInitiatedShutdownBehavior',
                   'rootDeviceName', 'blockDeviceMapping', 'sourceDestCheck',
                   'groupSet']

    def __init__(self, parent=None):
        dict.__init__(self)
        self.instance_id = None
        self.request_id = None
        self._current_value = None

    def startElement(self, name, attrs, connection):
        if name == 'blockDeviceMapping':
            self[name] = BlockDeviceMapping()
            return self[name]
        elif name == 'groupSet':
            self[name] = ResultSet([('item', Group)])
            return self[name]
        else:
            return None

    def endElement(self, name, value, connection):
        if name == 'instanceId':
            self.instance_id = value
        elif name == 'requestId':
            self.request_id = value
        elif name == 'value':
            if value == 'true':
                value = True
            elif value == 'false':
                value = False
            self._current_value = value
        elif name in self.ValidValues:
            self[name] = self._current_value


class SubParse(dict):

    def __init__(self, section, parent=None):
        dict.__init__(self)
        self.section = section

    def startElement(self, name, attrs, connection):
        return None

    def endElement(self, name, value, connection):
        if name != self.section:
            self[name] = value<|MERGE_RESOLUTION|>--- conflicted
+++ resolved
@@ -35,7 +35,6 @@
 import base64
 
 
-<<<<<<< HEAD
 class InstanceState(object):
     """
     The state of the instance.
@@ -111,8 +110,6 @@
             setattr(self, name, value)
 
 
-=======
->>>>>>> 46985908
 class Reservation(EC2Object):
     """
     Represents a Reservation response object.
@@ -124,10 +121,6 @@
     :ivar instances: A list of Instance objects launched in this
                      Reservation.
     """
-<<<<<<< HEAD
-=======
-
->>>>>>> 46985908
     def __init__(self, connection=None):
         EC2Object.__init__(self, connection)
         self.id = None
@@ -249,7 +242,6 @@
         self.hypervisor = None
         self.virtualization_type = None
         self.architecture = None
-<<<<<<< HEAD
         self._previous_state = None
         self._state = InstanceState()
         self._placement = InstancePlacement()
@@ -306,9 +298,7 @@
         self._previous_state = None
         self._state = InstanceState()
         self._placement = InstancePlacement()
-=======
         self.ebs_optimized = False
->>>>>>> 46985908
 
     def __repr__(self):
         return 'Instance:%s' % self.id
