--- conflicted
+++ resolved
@@ -454,13 +454,8 @@
         self.check_response(key, 'key', self.uri)
         key.set_canned_acl(acl_str, headers)
 
-<<<<<<< HEAD
-    def set_def_canned_acl(self, acl_str, validate=True, headers=None,
-                       version_id=None):
-=======
     def set_def_canned_acl(self, acl_str, validate=False, headers=None,
                            version_id=None):
->>>>>>> 7073e7a4
         """sets or updates a bucket's default object acl to a predefined
            (canned) value"""
         self._check_bucket_uri('set_def_canned_acl ')
