# Copyright (c) 2006,2007,2008 Mitch Garnaat http://garnaat.org/
#
# Permission is hereby granted, free of charge, to any person obtaining a
# copy of this software and associated documentation files (the
# "Software"), to deal in the Software without restriction, including
# without limitation the rights to use, copy, modify, merge, publish, dis-
# tribute, sublicense, and/or sell copies of the Software, and to permit
# persons to whom the Software is furnished to do so, subject to the fol-
# lowing conditions:
#
# The above copyright notice and this permission notice shall be included
# in all copies or substantial portions of the Software.
#
# THE SOFTWARE IS PROVIDED "AS IS", WITHOUT WARRANTY OF ANY KIND, EXPRESS
# OR IMPLIED, INCLUDING BUT NOT LIMITED TO THE WARRANTIES OF MERCHANTABIL-
# ITY, FITNESS FOR A PARTICULAR PURPOSE AND NONINFRINGEMENT. IN NO EVENT
# SHALL THE AUTHOR BE LIABLE FOR ANY CLAIM, DAMAGES OR OTHER LIABILITY, 
# WHETHER IN AN ACTION OF CONTRACT, TORT OR OTHERWISE, ARISING FROM,
# OUT OF OR IN CONNECTION WITH THE SOFTWARE OR THE USE OR OTHER DEALINGS
# IN THE SOFTWARE.

import datetime
from key import Key
from boto.utils import Password
from boto.sdb.db.query import Query
import re
import boto
import boto.s3.key
from boto.sdb.db.blob import Blob

class Property(object):

    data_type = str
    type_name = ''
    name = ''
    verbose_name = ''

    def __init__(self, verbose_name=None, name=None, default=None, required=False,
                 validator=None, choices=None, unique=False):
        self.verbose_name = verbose_name
        self.name = name
        self.default = default
        self.required = required
        self.validator = validator
        self.choices = choices
        if self.name:
            self.slot_name = '_' + self.name
        else:
            self.slot_name = '_'
        self.unique = unique
        
    def __get__(self, obj, objtype):
        if obj:
            obj.load()
            return getattr(obj, self.slot_name)
        else:
            return None

    def __set__(self, obj, value):
        self.validate(value)

        # Fire off any on_set functions
        try:
            if obj._loaded and hasattr(obj, "on_set_%s" % self.name):
                fnc = getattr(obj, "on_set_%s" % self.name)
                value = fnc(value)
        except Exception:
            boto.log.exception("Exception running on_set_%s" % self.name)

        setattr(obj, self.slot_name, value)

    def __property_config__(self, model_class, property_name):
        self.model_class = model_class
        self.name = property_name
        self.slot_name = '_' + self.name

    def default_validator(self, value):
        if isinstance(value, basestring) or value == self.default_value():
            return
        if not isinstance(value, self.data_type):
            raise TypeError('Validation Error, %s.%s expecting %s, got %s' % (self.model_class.__name__, self.name, self.data_type, type(value)))
                                      
    def default_value(self):
        return self.default

    def validate(self, value):
        if self.required and value==None:
            raise ValueError('%s is a required property' % self.name)
        if self.choices and value and not value in self.choices:
            raise ValueError('%s not a valid choice for %s.%s' % (value, self.model_class.__name__, self.name))
        if self.validator:
            self.validator(value)
        else:
            self.default_validator(value)
        return value

    def empty(self, value):
        return not value

    def get_value_for_datastore(self, model_instance):
        return getattr(model_instance, self.name)

    def make_value_from_datastore(self, value):
        return value

    def get_choices(self):
        if callable(self.choices):
            return self.choices()
        return self.choices

def validate_string(value):
    if value == None:
        return
    elif isinstance(value, str) or isinstance(value, unicode):
        if len(value) > 1024:
            raise ValueError('Length of value greater than maxlength')
    else:
        raise TypeError('Expecting String, got %s' % type(value))

class StringProperty(Property):

    type_name = 'String'
    
    def __init__(self, verbose_name=None, name=None, default='', required=False,
                 validator=validate_string, choices=None, unique=False):
        Property.__init__(self, verbose_name, name, default, required, validator, choices, unique)

class TextProperty(Property):
    
    type_name = 'Text'
    
    def __init__(self, verbose_name=None, name=None, default='', required=False,
                 validator=None, choices=None, unique=False, max_length=None):
        Property.__init__(self, verbose_name, name, default, required, validator, choices, unique)
        self.max_length = max_length

    def validate(self, value):
        value = super(TextProperty, self).validate(value)
        if not isinstance(value, str) and not isinstance(value, unicode):
            raise TypeError('Expecting Text, got %s' % type(value))
        if self.max_length and len(value) > self.max_length:
            raise ValueError('Length of value greater than maxlength %s' % self.max_length)

class PasswordProperty(StringProperty):
    """

    Hashed property whose original value can not be
    retrieved, but still can be compared.

    Works by storing a hash of the original value instead
    of the original value.  Once that's done all that
    can be retrieved is the hash.

    The comparison

       obj.password == 'foo' 

    generates a hash of 'foo' and compares it to the
    stored hash.

    Underlying data type for hashing, storing, and comparing
    is boto.utils.Password.  The default hash function is
    defined there ( currently sha512 in most cases, md5
    where sha512 is not available )

    It's unlikely you'll ever need to use a different hash
    function, but if you do, you can control the behavior 
    in one of two ways:

      1) Specifying hashfunc in PasswordProperty constructor

         import hashlib

         class MyModel(model):
             password = PasswordProperty(hashfunc=hashlib.sha224)

      2) Subclassing Password and PasswordProperty
        
         class SHA224Password(Password):
             hashfunc=hashlib.sha224

         class SHA224PasswordProperty(PasswordProperty):
             data_type=MyPassword
             type_name="MyPassword"

         class MyModel(Model):
             password = SHA224PasswordProperty()

    """
    data_type = Password
    type_name = 'Password'

    def __init__(self, verbose_name=None, name=None, default='', required=False,
                 validator=None, choices=None, unique=False, hashfunc=None):

        """
           The hashfunc parameter overrides the default hashfunc in boto.utils.Password.

           The remaining parameters are passed through to StringProperty.__init__"""


        StringProperty.__init__(self, verbose_name, name, default, required, validator, choices, unique)
        self.hashfunc=hashfunc

    def make_value_from_datastore(self, value):
        p = self.data_type(value, hashfunc=self.hashfunc)
        return p

    def get_value_for_datastore(self, model_instance):
        value = StringProperty.get_value_for_datastore(self, model_instance)
        if value and len(value):
            return str(value)
        else:
            return None

    def __set__(self, obj, value):
        if not isinstance(value, self.data_type):
            p = self.data_type(hashfunc=self.hashfunc)
            p.set(value)
            value = p
        Property.__set__(self, obj, value)

    def __get__(self, obj, objtype):
        return self.data_type(StringProperty.__get__(self, obj, objtype), hashfunc=self.hashfunc)

    def validate(self, value):
        value = Property.validate(self, value)
        if isinstance(value, self.data_type):
            if len(value) > 1024:
                raise ValueError('Length of value greater than maxlength')
        else:
            raise TypeError('Expecting %s, got %s' % (type(self.data_type), type(value)))

class BlobProperty(Property):
    data_type = Blob
    type_name = "blob"

    def __set__(self, obj, value):
        if value != self.default_value():
            if not isinstance(value, Blob):
                oldb = self.__get__(obj, type(obj))
                id = None
                if oldb:
                    id = oldb.id
                b = Blob(value=value, id=id)
                value = b
        Property.__set__(self, obj, value)

class S3KeyProperty(Property):
    
    data_type = boto.s3.key.Key
    type_name = 'S3Key'
    validate_regex = "^s3:\/\/([^\/]*)\/(.*)$"

    def __init__(self, verbose_name=None, name=None, default=None,
                 required=False, validator=None, choices=None, unique=False):
        Property.__init__(self, verbose_name, name, default, required,
                          validator, choices, unique)

    def validate(self, value):
        value = super(S3KeyProperty, self).validate(value)
        if value == self.default_value() or value == str(self.default_value()):
            return self.default_value()
        if isinstance(value, self.data_type):
            return
        match = re.match(self.validate_regex, value)
        if match:
            return
        raise TypeError('Validation Error, expecting %s, got %s' % (self.data_type, type(value)))

    def __get__(self, obj, objtype):
        value = Property.__get__(self, obj, objtype)
        if value:
            if isinstance(value, self.data_type):
                return value
            match = re.match(self.validate_regex, value)
            if match:
                s3 = obj._manager.get_s3_connection()
                bucket = s3.get_bucket(match.group(1), validate=False)
                k = bucket.get_key(match.group(2))
                if not k:
                    k = bucket.new_key(match.group(2))
                    k.set_contents_from_string("")
                return k
        else:
            return value
        
    def get_value_for_datastore(self, model_instance):
        value = Property.get_value_for_datastore(self, model_instance)
        if value:
            return "s3://%s/%s" % (value.bucket.name, value.name)
        else:
            return None

class IntegerProperty(Property):

    data_type = int
    type_name = 'Integer'

    def __init__(self, verbose_name=None, name=None, default=0, required=False,
                 validator=None, choices=None, unique=False, max=2147483647, min=-2147483648):
        Property.__init__(self, verbose_name, name, default, required, validator, choices, unique)
        self.max = max
        self.min = min

    def validate(self, value):
        value = int(value)
        value = Property.validate(self, value)
        if value > self.max:
            raise ValueError('Maximum value is %d' % self.max)
        if value < self.min:
            raise ValueError('Minimum value is %d' % self.min)
        return value
    
    def empty(self, value):
        return value is None

    def __set__(self, obj, value):
        if value == "" or value == None:
            value = 0
        return Property.__set__(self, obj, value)



class LongProperty(Property):

    data_type = long
    type_name = 'Long'

    def __init__(self, verbose_name=None, name=None, default=0, required=False,
                 validator=None, choices=None, unique=False):
        Property.__init__(self, verbose_name, name, default, required, validator, choices, unique)

    def validate(self, value):
        value = long(value)
        value = Property.validate(self, value)
        min = -9223372036854775808
        max = 9223372036854775807
        if value > max:
            raise ValueError('Maximum value is %d' % max)
        if value < min:
            raise ValueError('Minimum value is %d' % min)
        return value
        
    def empty(self, value):
        return value is None

class BooleanProperty(Property):

    data_type = bool
    type_name = 'Boolean'

    def __init__(self, verbose_name=None, name=None, default=False, required=False,
                 validator=None, choices=None, unique=False):
        Property.__init__(self, verbose_name, name, default, required, validator, choices, unique)

    def empty(self, value):
        return value is None
    
class FloatProperty(Property):

    data_type = float
    type_name = 'Float'

    def __init__(self, verbose_name=None, name=None, default=0.0, required=False,
                 validator=None, choices=None, unique=False):
        Property.__init__(self, verbose_name, name, default, required, validator, choices, unique)

    def validate(self, value):
        value = float(value)
        value = Property.validate(self, value)
        return value
    
    def empty(self, value):
        return value is None

class DateTimeProperty(Property):
    """This class handles both the datetime.datetime object
    And the datetime.date objects. It can return either one,
    depending on the value stored in the database"""

    data_type = datetime.datetime
    type_name = 'DateTime'

    def __init__(self, verbose_name=None, auto_now=False, auto_now_add=False, name=None,
                 default=None, required=False, validator=None, choices=None, unique=False):
        Property.__init__(self, verbose_name, name, default, required, validator, choices, unique)
        self.auto_now = auto_now
        self.auto_now_add = auto_now_add

    def default_value(self):
        if self.auto_now or self.auto_now_add:
            return self.now()
        return Property.default_value(self)

    def validate(self, value):
        if value == None:
            return
        if isinstance(value, datetime.date):
            return value
        return super(DateTimeProperty, self).validate(value)

    def get_value_for_datastore(self, model_instance):
        if self.auto_now:
            setattr(model_instance, self.name, self.now())
        return Property.get_value_for_datastore(self, model_instance)

    def now(self):
        return datetime.datetime.utcnow()

class DateProperty(Property):

    data_type = datetime.date
    type_name = 'Date'

    def __init__(self, verbose_name=None, auto_now=False, auto_now_add=False, name=None,
                 default=None, required=False, validator=None, choices=None, unique=False):
        Property.__init__(self, verbose_name, name, default, required, validator, choices, unique)
        self.auto_now = auto_now
        self.auto_now_add = auto_now_add

    def default_value(self):
        if self.auto_now or self.auto_now_add:
            return self.now()
        return Property.default_value(self)

    def validate(self, value):
        value = super(DateProperty, self).validate(value)
        if value == None:
            return
        if not isinstance(value, self.data_type):
            raise TypeError('Validation Error, expecting %s, got %s' % (self.data_type, type(value)))

    def get_value_for_datastore(self, model_instance):
        if self.auto_now:
            setattr(model_instance, self.name, self.now())
        val = Property.get_value_for_datastore(self, model_instance)
        if isinstance(val, datetime.datetime):
            val = val.date()
        return val

    def now(self):
        return datetime.date.today()


class TimeProperty(Property):
    data_type = datetime.time
    type_name = 'Time'

    def __init__(self, verbose_name=None, name=None,
                 default=None, required=False, validator=None, choices=None, unique=False):
        Property.__init__(self, verbose_name, name, default, required, validator, choices, unique)

    def validate(self, value):
        value = super(TimeProperty, self).validate(value)
        if value is None:
            return
        if not isinstance(value, self.data_type):
            raise TypeError('Validation Error, expecting %s, got %s' % (self.data_type, type(value)))


class ReferenceProperty(Property):

    data_type = Key
    type_name = 'Reference'

    def __init__(self, reference_class=None, collection_name=None,
                 verbose_name=None, name=None, default=None, required=False, validator=None, choices=None, unique=False):
        Property.__init__(self, verbose_name, name, default, required, validator, choices, unique)
        self.reference_class = reference_class
        self.collection_name = collection_name
        
    def __get__(self, obj, objtype):
        if obj:
            value = getattr(obj, self.slot_name)
            if value == self.default_value():
                return value
            # If the value is still the UUID for the referenced object, we need to create
            # the object now that is the attribute has actually been accessed.  This lazy
            # instantiation saves unnecessary roundtrips to SimpleDB
            if isinstance(value, str) or isinstance(value, unicode):
                value = self.reference_class(value)
                setattr(obj, self.name, value)
            return value

    def __set__(self, obj, value):
        """Don't allow this object to be associated to itself
        This causes bad things to happen"""
        if value != None and (obj.id == value or (hasattr(value, "id") and obj.id == value.id)):
<<<<<<< HEAD
            raise ValueError, "Can not associate an object with itself!"
        return super(ReferenceProperty, self).__set__(obj, value)
=======
            raise ValueError("Can not associate an object with itself!")
        return super(ReferenceProperty, self).__set__(obj,value)
>>>>>>> b55feff3

    def __property_config__(self, model_class, property_name):
        Property.__property_config__(self, model_class, property_name)
        if self.collection_name is None:
            self.collection_name = '%s_%s_set' % (model_class.__name__.lower(), self.name)
        if hasattr(self.reference_class, self.collection_name):
            raise ValueError('duplicate property: %s' % self.collection_name)
        setattr(self.reference_class, self.collection_name,
                _ReverseReferenceProperty(model_class, property_name, self.collection_name))

    def check_uuid(self, value):
        # This does a bit of hand waving to "type check" the string
        t = value.split('-')
        if len(t) != 5:
            raise ValueError

    def check_instance(self, value):
        try:
            obj_lineage = value.get_lineage()
            cls_lineage = self.reference_class.get_lineage()
            if obj_lineage.startswith(cls_lineage):
                return
            raise TypeError('%s not instance of %s' % (obj_lineage, cls_lineage))
        except:
            raise ValueError('%s is not a Model' % value)
            
    def validate(self, value):
        if self.validator:
            self.validator(value)
        if self.required and value==None:
            raise ValueError('%s is a required property' % self.name)
        if value == self.default_value():
            return
        if not isinstance(value, str) and not isinstance(value, unicode):
            self.check_instance(value)
        
class _ReverseReferenceProperty(Property):
    data_type = Query
    type_name = 'query'

    def __init__(self, model, prop, name):
        self.__model = model
        self.__property = prop
        self.collection_name = prop
        self.name = name
        self.item_type = model

    def __get__(self, model_instance, model_class):
        """Fetches collection of model instances of this collection property."""
        if model_instance is not None:
            query = Query(self.__model)
            if isinstance(self.__property, list):
                props = []
                for prop in self.__property:
                    props.append("%s =" % prop)
                return query.filter(props, model_instance)
            else:
                return query.filter(self.__property + ' =', model_instance)
        else:
            return self

    def __set__(self, model_instance, value):
        """Not possible to set a new collection."""
        raise ValueError('Virtual property is read-only')

        
class CalculatedProperty(Property):

    def __init__(self, verbose_name=None, name=None, default=None,
                 required=False, validator=None, choices=None,
                 calculated_type=int, unique=False, use_method=False):
        Property.__init__(self, verbose_name, name, default, required,
                          validator, choices, unique)
        self.calculated_type = calculated_type
        self.use_method = use_method
        
    def __get__(self, obj, objtype):
        value = self.default_value()
        if obj:
            try:
                value = getattr(obj, self.slot_name)
                if self.use_method:
                    value = value()
            except AttributeError:
                pass
        return value

    def __set__(self, obj, value):
        """Not possible to set a new AutoID."""
        pass

    def _set_direct(self, obj, value):
        if not self.use_method:
            setattr(obj, self.slot_name, value)

    def get_value_for_datastore(self, model_instance):
        if self.calculated_type in [str, int, bool]:
            value = self.__get__(model_instance, model_instance.__class__)
            return value
        else:
            return None

class ListProperty(Property):
    
    data_type = list
    type_name = 'List'

    def __init__(self, item_type, verbose_name=None, name=None, default=None, **kwds):
        if default is None:
            default = []
        self.item_type = item_type
        Property.__init__(self, verbose_name, name, default=default, required=True, **kwds)

    def validate(self, value):
        if self.validator:
            self.validator(value)
        if value is not None:
            if not isinstance(value, list):
                value = [value]

        if self.item_type in (int, long):
            item_type = (int, long)
        elif self.item_type in (str, unicode):
            item_type = (str, unicode)
        else:
            item_type = self.item_type

        for item in value:
            if not isinstance(item, item_type):
                if item_type == (int, long):
                    raise ValueError('Items in the %s list must all be integers.' % self.name)
                else:
                    raise ValueError('Items in the %s list must all be %s instances' %
                                     (self.name, self.item_type.__name__))
        return value

    def empty(self, value):
        return value is None

    def default_value(self):
        return list(super(ListProperty, self).default_value())

    def __set__(self, obj, value):
        """Override the set method to allow them to set the property to an instance of the item_type instead of requiring a list to be passed in"""
        if self.item_type in (int, long):
            item_type = (int, long)
        elif self.item_type in (str, unicode):
            item_type = (str, unicode)
        else:
            item_type = self.item_type
        if isinstance(value, item_type):
            value = [value]
        elif value == None: # Override to allow them to set this to "None" to remove everything
            value = []
        return super(ListProperty, self).__set__(obj, value)


class MapProperty(Property):
    
    data_type = dict
    type_name = 'Map'

    def __init__(self, item_type=str, verbose_name=None, name=None, default=None, **kwds):
        if default is None:
            default = {}
        self.item_type = item_type
        Property.__init__(self, verbose_name, name, default=default, required=True, **kwds)

    def validate(self, value):
        value = super(MapProperty, self).validate(value)
        if value is not None:
            if not isinstance(value, dict):
                raise ValueError('Value must of type dict')

        if self.item_type in (int, long):
            item_type = (int, long)
        elif self.item_type in (str, unicode):
            item_type = (str, unicode)
        else:
            item_type = self.item_type

        for key in value:
            if not isinstance(value[key], item_type):
                if item_type == (int, long):
                    raise ValueError('Values in the %s Map must all be integers.' % self.name)
                else:
                    raise ValueError('Values in the %s Map must all be %s instances' %
                                     (self.name, self.item_type.__name__))
        return value

    def empty(self, value):
        return value is None

    def default_value(self):
        return {}<|MERGE_RESOLUTION|>--- conflicted
+++ resolved
@@ -14,7 +14,7 @@
 # THE SOFTWARE IS PROVIDED "AS IS", WITHOUT WARRANTY OF ANY KIND, EXPRESS
 # OR IMPLIED, INCLUDING BUT NOT LIMITED TO THE WARRANTIES OF MERCHANTABIL-
 # ITY, FITNESS FOR A PARTICULAR PURPOSE AND NONINFRINGEMENT. IN NO EVENT
-# SHALL THE AUTHOR BE LIABLE FOR ANY CLAIM, DAMAGES OR OTHER LIABILITY, 
+# SHALL THE AUTHOR BE LIABLE FOR ANY CLAIM, DAMAGES OR OTHER LIABILITY,
 # WHETHER IN AN ACTION OF CONTRACT, TORT OR OTHERWISE, ARISING FROM,
 # OUT OF OR IN CONNECTION WITH THE SOFTWARE OR THE USE OR OTHER DEALINGS
 # IN THE SOFTWARE.
@@ -28,6 +28,7 @@
 import boto.s3.key
 from boto.sdb.db.blob import Blob
 
+
 class Property(object):
 
     data_type = str
@@ -35,8 +36,8 @@
     name = ''
     verbose_name = ''
 
-    def __init__(self, verbose_name=None, name=None, default=None, required=False,
-                 validator=None, choices=None, unique=False):
+    def __init__(self, verbose_name=None, name=None, default=None,
+                 required=False, validator=None, choices=None, unique=False):
         self.verbose_name = verbose_name
         self.name = name
         self.default = default
@@ -48,7 +49,7 @@
         else:
             self.slot_name = '_'
         self.unique = unique
-        
+
     def __get__(self, obj, objtype):
         if obj:
             obj.load()
@@ -79,12 +80,12 @@
             return
         if not isinstance(value, self.data_type):
             raise TypeError('Validation Error, %s.%s expecting %s, got %s' % (self.model_class.__name__, self.name, self.data_type, type(value)))
-                                      
+
     def default_value(self):
         return self.default
 
     def validate(self, value):
-        if self.required and value==None:
+        if self.required and value == None:
             raise ValueError('%s is a required property' % self.name)
         if self.choices and value and not value in self.choices:
             raise ValueError('%s not a valid choice for %s.%s' % (value, self.model_class.__name__, self.name))
@@ -107,6 +108,7 @@
         if callable(self.choices):
             return self.choices()
         return self.choices
+
 
 def validate_string(value):
     if value == None:
@@ -117,21 +119,27 @@
     else:
         raise TypeError('Expecting String, got %s' % type(value))
 
+
 class StringProperty(Property):
 
     type_name = 'String'
-    
-    def __init__(self, verbose_name=None, name=None, default='', required=False,
-                 validator=validate_string, choices=None, unique=False):
-        Property.__init__(self, verbose_name, name, default, required, validator, choices, unique)
+
+    def __init__(self, verbose_name=None, name=None, default='',
+                 required=False, validator=validate_string,
+                 choices=None, unique=False):
+        Property.__init__(self, verbose_name, name, default, required,
+                          validator, choices, unique)
+
 
 class TextProperty(Property):
-    
+
     type_name = 'Text'
-    
-    def __init__(self, verbose_name=None, name=None, default='', required=False,
-                 validator=None, choices=None, unique=False, max_length=None):
-        Property.__init__(self, verbose_name, name, default, required, validator, choices, unique)
+
+    def __init__(self, verbose_name=None, name=None, default='',
+                 required=False, validator=None, choices=None,
+                 unique=False, max_length=None):
+        Property.__init__(self, verbose_name, name, default, required,
+                          validator, choices, unique)
         self.max_length = max_length
 
     def validate(self, value):
@@ -141,6 +149,7 @@
         if self.max_length and len(value) > self.max_length:
             raise ValueError('Length of value greater than maxlength %s' % self.max_length)
 
+
 class PasswordProperty(StringProperty):
     """
 
@@ -153,7 +162,7 @@
 
     The comparison
 
-       obj.password == 'foo' 
+       obj.password == 'foo'
 
     generates a hash of 'foo' and compares it to the
     stored hash.
@@ -164,7 +173,7 @@
     where sha512 is not available )
 
     It's unlikely you'll ever need to use a different hash
-    function, but if you do, you can control the behavior 
+    function, but if you do, you can control the behavior
     in one of two ways:
 
       1) Specifying hashfunc in PasswordProperty constructor
@@ -175,7 +184,7 @@
              password = PasswordProperty(hashfunc=hashlib.sha224)
 
       2) Subclassing Password and PasswordProperty
-        
+
          class SHA224Password(Password):
              hashfunc=hashlib.sha224
 
@@ -198,9 +207,9 @@
 
            The remaining parameters are passed through to StringProperty.__init__"""
 
-
-        StringProperty.__init__(self, verbose_name, name, default, required, validator, choices, unique)
-        self.hashfunc=hashfunc
+        StringProperty.__init__(self, verbose_name, name, default, required,
+                                validator, choices, unique)
+        self.hashfunc = hashfunc
 
     def make_value_from_datastore(self, value):
         p = self.data_type(value, hashfunc=self.hashfunc)
@@ -230,6 +239,7 @@
                 raise ValueError('Length of value greater than maxlength')
         else:
             raise TypeError('Expecting %s, got %s' % (type(self.data_type), type(value)))
+
 
 class BlobProperty(Property):
     data_type = Blob
@@ -246,8 +256,9 @@
                 value = b
         Property.__set__(self, obj, value)
 
+
 class S3KeyProperty(Property):
-    
+
     data_type = boto.s3.key.Key
     type_name = 'S3Key'
     validate_regex = "^s3:\/\/([^\/]*)\/(.*)$"
@@ -284,13 +295,14 @@
                 return k
         else:
             return value
-        
+
     def get_value_for_datastore(self, model_instance):
         value = Property.get_value_for_datastore(self, model_instance)
         if value:
             return "s3://%s/%s" % (value.bucket.name, value.name)
         else:
             return None
+
 
 class IntegerProperty(Property):
 
@@ -311,7 +323,7 @@
         if value < self.min:
             raise ValueError('Minimum value is %d' % self.min)
         return value
-    
+
     def empty(self, value):
         return value is None
 
@@ -319,7 +331,6 @@
         if value == "" or value == None:
             value = 0
         return Property.__set__(self, obj, value)
-
 
 
 class LongProperty(Property):
@@ -341,9 +352,10 @@
         if value < min:
             raise ValueError('Minimum value is %d' % min)
         return value
-        
+
     def empty(self, value):
         return value is None
+
 
 class BooleanProperty(Property):
 
@@ -356,7 +368,8 @@
 
     def empty(self, value):
         return value is None
-    
+
+
 class FloatProperty(Property):
 
     data_type = float
@@ -370,9 +383,10 @@
         value = float(value)
         value = Property.validate(self, value)
         return value
-    
+
     def empty(self, value):
         return value is None
+
 
 class DateTimeProperty(Property):
     """This class handles both the datetime.datetime object
@@ -407,6 +421,7 @@
 
     def now(self):
         return datetime.datetime.utcnow()
+
 
 class DateProperty(Property):
 
@@ -469,7 +484,7 @@
         Property.__init__(self, verbose_name, name, default, required, validator, choices, unique)
         self.reference_class = reference_class
         self.collection_name = collection_name
-        
+
     def __get__(self, obj, objtype):
         if obj:
             value = getattr(obj, self.slot_name)
@@ -487,13 +502,8 @@
         """Don't allow this object to be associated to itself
         This causes bad things to happen"""
         if value != None and (obj.id == value or (hasattr(value, "id") and obj.id == value.id)):
-<<<<<<< HEAD
-            raise ValueError, "Can not associate an object with itself!"
+            raise ValueError("Can not associate an object with itself!")
         return super(ReferenceProperty, self).__set__(obj, value)
-=======
-            raise ValueError("Can not associate an object with itself!")
-        return super(ReferenceProperty, self).__set__(obj,value)
->>>>>>> b55feff3
 
     def __property_config__(self, model_class, property_name):
         Property.__property_config__(self, model_class, property_name)
@@ -519,17 +529,18 @@
             raise TypeError('%s not instance of %s' % (obj_lineage, cls_lineage))
         except:
             raise ValueError('%s is not a Model' % value)
-            
+
     def validate(self, value):
         if self.validator:
             self.validator(value)
-        if self.required and value==None:
+        if self.required and value == None:
             raise ValueError('%s is a required property' % self.name)
         if value == self.default_value():
             return
         if not isinstance(value, str) and not isinstance(value, unicode):
             self.check_instance(value)
-        
+
+
 class _ReverseReferenceProperty(Property):
     data_type = Query
     type_name = 'query'
@@ -559,7 +570,7 @@
         """Not possible to set a new collection."""
         raise ValueError('Virtual property is read-only')
 
-        
+
 class CalculatedProperty(Property):
 
     def __init__(self, verbose_name=None, name=None, default=None,
@@ -569,7 +580,7 @@
                           validator, choices, unique)
         self.calculated_type = calculated_type
         self.use_method = use_method
-        
+
     def __get__(self, obj, objtype):
         value = self.default_value()
         if obj:
@@ -596,8 +607,9 @@
         else:
             return None
 
+
 class ListProperty(Property):
-    
+
     data_type = list
     type_name = 'List'
 
@@ -646,13 +658,13 @@
             item_type = self.item_type
         if isinstance(value, item_type):
             value = [value]
-        elif value == None: # Override to allow them to set this to "None" to remove everything
+        elif value == None:  # Override to allow them to set this to "None" to remove everything
             value = []
         return super(ListProperty, self).__set__(obj, value)
 
 
 class MapProperty(Property):
-    
+
     data_type = dict
     type_name = 'Map'
 
