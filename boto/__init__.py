# Copyright (c) 2006-2012 Mitch Garnaat http://garnaat.org/
# Copyright (c) 2010-2011, Eucalyptus Systems, Inc.
# Copyright (c) 2011, Nexenta Systems Inc.
# Copyright (c) 2012 Amazon.com, Inc. or its affiliates.
# Copyright (c) 2010, Google, Inc.
# All rights reserved.
#
# Permission is hereby granted, free of charge, to any person obtaining a
# copy of this software and associated documentation files (the
# "Software"), to deal in the Software without restriction, including
# without limitation the rights to use, copy, modify, merge, publish, dis-
# tribute, sublicense, and/or sell copies of the Software, and to permit
# persons to whom the Software is furnished to do so, subject to the fol-
# lowing conditions:
#
# The above copyright notice and this permission notice shall be included
# in all copies or substantial portions of the Software.
#
# THE SOFTWARE IS PROVIDED "AS IS", WITHOUT WARRANTY OF ANY KIND, EXPRESS
# OR IMPLIED, INCLUDING BUT NOT LIMITED TO THE WARRANTIES OF MERCHANTABIL-
# ITY, FITNESS FOR A PARTICULAR PURPOSE AND NONINFRINGEMENT. IN NO EVENT
# SHALL THE AUTHOR BE LIABLE FOR ANY CLAIM, DAMAGES OR OTHER LIABILITY,
# WHETHER IN AN ACTION OF CONTRACT, TORT OR OTHERWISE, ARISING FROM,
# OUT OF OR IN CONNECTION WITH THE SOFTWARE OR THE USE OR OTHER DEALINGS
# IN THE SOFTWARE.
#
from boto.pyami.config import Config, BotoConfigLocations
from boto.storage_uri import BucketStorageUri, FileStorageUri
import boto.plugin
import os
import platform
import re
import sys
import logging
import logging.config
import urlparse
from boto.exception import InvalidUriError

<<<<<<< HEAD
vfile = os.path.join(os.path.dirname(os.path.abspath(boto.__file__ )), "version.txt")
with open(vfile) as f:
  __version__ = f.read().strip()

=======
__version__ = '2.9.4'
>>>>>>> 9bffa784
Version = __version__  # for backware compatibility

UserAgent = 'Boto/%s (%s)' % (__version__, sys.platform)
config = Config()

# Regex to disallow buckets violating charset or not [3..255] chars total.
BUCKET_NAME_RE = re.compile(r'^[a-zA-Z0-9][a-zA-Z0-9\._-]{1,253}[a-zA-Z0-9]$')
# Regex to disallow buckets with individual DNS labels longer than 63.
TOO_LONG_DNS_NAME_COMP = re.compile(r'[-_a-z0-9]{64}')
GENERATION_RE = re.compile(r'(?P<versionless_uri_str>.+)'
                           r'#(?P<generation>[0-9]+)$')
VERSION_RE = re.compile('(?P<versionless_uri_str>.+)#(?P<version_id>.+)$')


def init_logging():
    for file in BotoConfigLocations:
        try:
            logging.config.fileConfig(os.path.expanduser(file))
        except:
            pass


class NullHandler(logging.Handler):
    def emit(self, record):
        pass

log = logging.getLogger('boto')
perflog = logging.getLogger('boto.perf')
log.addHandler(NullHandler())
perflog.addHandler(NullHandler())
init_logging()

# convenience function to set logging to a particular file


def set_file_logger(name, filepath, level=logging.INFO, format_string=None):
    global log
    if not format_string:
        format_string = "%(asctime)s %(name)s [%(levelname)s]:%(message)s"
    logger = logging.getLogger(name)
    logger.setLevel(level)
    fh = logging.FileHandler(filepath)
    fh.setLevel(level)
    formatter = logging.Formatter(format_string)
    fh.setFormatter(formatter)
    logger.addHandler(fh)
    log = logger


def set_stream_logger(name, level=logging.DEBUG, format_string=None):
    global log
    if not format_string:
        format_string = "%(asctime)s %(name)s [%(levelname)s]:%(message)s"
    logger = logging.getLogger(name)
    logger.setLevel(level)
    fh = logging.StreamHandler()
    fh.setLevel(level)
    formatter = logging.Formatter(format_string)
    fh.setFormatter(formatter)
    logger.addHandler(fh)
    log = logger


def connect_sqs(aws_access_key_id=None, aws_secret_access_key=None, **kwargs):
    """
    :type aws_access_key_id: string
    :param aws_access_key_id: Your AWS Access Key ID

    :type aws_secret_access_key: string
    :param aws_secret_access_key: Your AWS Secret Access Key

    :rtype: :class:`boto.sqs.connection.SQSConnection`
    :return: A connection to Amazon's SQS
    """
    from boto.sqs.connection import SQSConnection
    return SQSConnection(aws_access_key_id, aws_secret_access_key, **kwargs)


def connect_s3(aws_access_key_id=None, aws_secret_access_key=None, **kwargs):
    """
    :type aws_access_key_id: string
    :param aws_access_key_id: Your AWS Access Key ID

    :type aws_secret_access_key: string
    :param aws_secret_access_key: Your AWS Secret Access Key

    :rtype: :class:`boto.s3.connection.S3Connection`
    :return: A connection to Amazon's S3
    """
    from boto.s3.connection import S3Connection
    return S3Connection(aws_access_key_id, aws_secret_access_key, **kwargs)


def connect_gs(gs_access_key_id=None, gs_secret_access_key=None, **kwargs):
    """
    @type gs_access_key_id: string
    @param gs_access_key_id: Your Google Cloud Storage Access Key ID

    @type gs_secret_access_key: string
    @param gs_secret_access_key: Your Google Cloud Storage Secret Access Key

    @rtype: L{GSConnection<boto.gs.connection.GSConnection>}
    @return: A connection to Google's Storage service
    """
    from boto.gs.connection import GSConnection
    return GSConnection(gs_access_key_id, gs_secret_access_key, **kwargs)


def connect_ec2(aws_access_key_id=None, aws_secret_access_key=None, **kwargs):
    """
    :type aws_access_key_id: string
    :param aws_access_key_id: Your AWS Access Key ID

    :type aws_secret_access_key: string
    :param aws_secret_access_key: Your AWS Secret Access Key

    :rtype: :class:`boto.ec2.connection.EC2Connection`
    :return: A connection to Amazon's EC2
    """
    from boto.ec2.connection import EC2Connection
    return EC2Connection(aws_access_key_id, aws_secret_access_key, **kwargs)


def connect_elb(aws_access_key_id=None, aws_secret_access_key=None, **kwargs):
    """
    :type aws_access_key_id: string
    :param aws_access_key_id: Your AWS Access Key ID

    :type aws_secret_access_key: string
    :param aws_secret_access_key: Your AWS Secret Access Key

    :rtype: :class:`boto.ec2.elb.ELBConnection`
    :return: A connection to Amazon's Load Balancing Service
    """
    from boto.ec2.elb import ELBConnection
    return ELBConnection(aws_access_key_id, aws_secret_access_key, **kwargs)


def connect_autoscale(aws_access_key_id=None, aws_secret_access_key=None,
                      **kwargs):
    """
    :type aws_access_key_id: string
    :param aws_access_key_id: Your AWS Access Key ID

    :type aws_secret_access_key: string
    :param aws_secret_access_key: Your AWS Secret Access Key

    :rtype: :class:`boto.ec2.autoscale.AutoScaleConnection`
    :return: A connection to Amazon's Auto Scaling Service
    """
    from boto.ec2.autoscale import AutoScaleConnection
    return AutoScaleConnection(aws_access_key_id, aws_secret_access_key,
                               **kwargs)


def connect_cloudwatch(aws_access_key_id=None, aws_secret_access_key=None,
                       **kwargs):
    """
    :type aws_access_key_id: string
    :param aws_access_key_id: Your AWS Access Key ID

    :type aws_secret_access_key: string
    :param aws_secret_access_key: Your AWS Secret Access Key

    :rtype: :class:`boto.ec2.cloudwatch.CloudWatchConnection`
    :return: A connection to Amazon's EC2 Monitoring service
    """
    from boto.ec2.cloudwatch import CloudWatchConnection
    return CloudWatchConnection(aws_access_key_id, aws_secret_access_key,
                                **kwargs)


def connect_sdb(aws_access_key_id=None, aws_secret_access_key=None, **kwargs):
    """
    :type aws_access_key_id: string
    :param aws_access_key_id: Your AWS Access Key ID

    :type aws_secret_access_key: string
    :param aws_secret_access_key: Your AWS Secret Access Key

    :rtype: :class:`boto.sdb.connection.SDBConnection`
    :return: A connection to Amazon's SDB
    """
    from boto.sdb.connection import SDBConnection
    return SDBConnection(aws_access_key_id, aws_secret_access_key, **kwargs)


def connect_fps(aws_access_key_id=None, aws_secret_access_key=None, **kwargs):
    """
    :type aws_access_key_id: string
    :param aws_access_key_id: Your AWS Access Key ID

    :type aws_secret_access_key: string
    :param aws_secret_access_key: Your AWS Secret Access Key

    :rtype: :class:`boto.fps.connection.FPSConnection`
    :return: A connection to FPS
    """
    from boto.fps.connection import FPSConnection
    return FPSConnection(aws_access_key_id, aws_secret_access_key, **kwargs)


def connect_mturk(aws_access_key_id=None, aws_secret_access_key=None,
                  **kwargs):
    """
    :type aws_access_key_id: string
    :param aws_access_key_id: Your AWS Access Key ID

    :type aws_secret_access_key: string
    :param aws_secret_access_key: Your AWS Secret Access Key

    :rtype: :class:`boto.mturk.connection.MTurkConnection`
    :return: A connection to MTurk
    """
    from boto.mturk.connection import MTurkConnection
    return MTurkConnection(aws_access_key_id, aws_secret_access_key, **kwargs)


def connect_cloudfront(aws_access_key_id=None, aws_secret_access_key=None,
                       **kwargs):
    """
    :type aws_access_key_id: string
    :param aws_access_key_id: Your AWS Access Key ID

    :type aws_secret_access_key: string
    :param aws_secret_access_key: Your AWS Secret Access Key

    :rtype: :class:`boto.fps.connection.FPSConnection`
    :return: A connection to FPS
    """
    from boto.cloudfront import CloudFrontConnection
    return CloudFrontConnection(aws_access_key_id, aws_secret_access_key,
                                **kwargs)


def connect_vpc(aws_access_key_id=None, aws_secret_access_key=None, **kwargs):
    """
    :type aws_access_key_id: string
    :param aws_access_key_id: Your AWS Access Key ID

    :type aws_secret_access_key: string
    :param aws_secret_access_key: Your AWS Secret Access Key

    :rtype: :class:`boto.vpc.VPCConnection`
    :return: A connection to VPC
    """
    from boto.vpc import VPCConnection
    return VPCConnection(aws_access_key_id, aws_secret_access_key, **kwargs)


def connect_rds(aws_access_key_id=None, aws_secret_access_key=None, **kwargs):
    """
    :type aws_access_key_id: string
    :param aws_access_key_id: Your AWS Access Key ID

    :type aws_secret_access_key: string
    :param aws_secret_access_key: Your AWS Secret Access Key

    :rtype: :class:`boto.rds.RDSConnection`
    :return: A connection to RDS
    """
    from boto.rds import RDSConnection
    return RDSConnection(aws_access_key_id, aws_secret_access_key, **kwargs)


def connect_emr(aws_access_key_id=None, aws_secret_access_key=None, **kwargs):
    """
    :type aws_access_key_id: string
    :param aws_access_key_id: Your AWS Access Key ID

    :type aws_secret_access_key: string
    :param aws_secret_access_key: Your AWS Secret Access Key

    :rtype: :class:`boto.emr.EmrConnection`
    :return: A connection to Elastic mapreduce
    """
    from boto.emr import EmrConnection
    return EmrConnection(aws_access_key_id, aws_secret_access_key, **kwargs)


def connect_sns(aws_access_key_id=None, aws_secret_access_key=None, **kwargs):
    """
    :type aws_access_key_id: string
    :param aws_access_key_id: Your AWS Access Key ID

    :type aws_secret_access_key: string
    :param aws_secret_access_key: Your AWS Secret Access Key

    :rtype: :class:`boto.sns.SNSConnection`
    :return: A connection to Amazon's SNS
    """
    from boto.sns import SNSConnection
    return SNSConnection(aws_access_key_id, aws_secret_access_key, **kwargs)


def connect_iam(aws_access_key_id=None, aws_secret_access_key=None, **kwargs):
    """
    :type aws_access_key_id: string
    :param aws_access_key_id: Your AWS Access Key ID

    :type aws_secret_access_key: string
    :param aws_secret_access_key: Your AWS Secret Access Key

    :rtype: :class:`boto.iam.IAMConnection`
    :return: A connection to Amazon's IAM
    """
    from boto.iam import IAMConnection
    return IAMConnection(aws_access_key_id, aws_secret_access_key, **kwargs)


def connect_route53(aws_access_key_id=None, aws_secret_access_key=None,
                    **kwargs):
    """
    :type aws_access_key_id: string
    :param aws_access_key_id: Your AWS Access Key ID

    :type aws_secret_access_key: string
    :param aws_secret_access_key: Your AWS Secret Access Key

    :rtype: :class:`boto.dns.Route53Connection`
    :return: A connection to Amazon's Route53 DNS Service
    """
    from boto.route53 import Route53Connection
    return Route53Connection(aws_access_key_id, aws_secret_access_key,
                             **kwargs)


def connect_cloudformation(aws_access_key_id=None, aws_secret_access_key=None,
                           **kwargs):
    """
    :type aws_access_key_id: string
    :param aws_access_key_id: Your AWS Access Key ID

    :type aws_secret_access_key: string
    :param aws_secret_access_key: Your AWS Secret Access Key

    :rtype: :class:`boto.cloudformation.CloudFormationConnection`
    :return: A connection to Amazon's CloudFormation Service
    """
    from boto.cloudformation import CloudFormationConnection
    return CloudFormationConnection(aws_access_key_id, aws_secret_access_key,
                                    **kwargs)


def connect_euca(host=None, aws_access_key_id=None, aws_secret_access_key=None,
                 port=8773, path='/services/Eucalyptus', is_secure=False,
                 **kwargs):
    """
    Connect to a Eucalyptus service.

    :type host: string
    :param host: the host name or ip address of the Eucalyptus server

    :type aws_access_key_id: string
    :param aws_access_key_id: Your AWS Access Key ID

    :type aws_secret_access_key: string
    :param aws_secret_access_key: Your AWS Secret Access Key

    :rtype: :class:`boto.ec2.connection.EC2Connection`
    :return: A connection to Eucalyptus server
    """
    from boto.ec2 import EC2Connection
    from boto.ec2.regioninfo import RegionInfo

    # Check for values in boto config, if not supplied as args
    if not aws_access_key_id:
        aws_access_key_id = config.get('Credentials',
                                       'euca_access_key_id',
                                       None)
    if not aws_secret_access_key:
        aws_secret_access_key = config.get('Credentials',
                                           'euca_secret_access_key',
                                           None)
    if not host:
        host = config.get('Boto', 'eucalyptus_host', None)

    reg = RegionInfo(name='eucalyptus', endpoint=host)
    return EC2Connection(aws_access_key_id, aws_secret_access_key,
                         region=reg, port=port, path=path,
                         is_secure=is_secure, **kwargs)


def connect_glacier(aws_access_key_id=None, aws_secret_access_key=None,
                    **kwargs):
    """
    :type aws_access_key_id: string
    :param aws_access_key_id: Your AWS Access Key ID

    :type aws_secret_access_key: string
    :param aws_secret_access_key: Your AWS Secret Access Key

    :rtype: :class:`boto.glacier.layer2.Layer2`
    :return: A connection to Amazon's Glacier Service
    """
    from boto.glacier.layer2 import Layer2
    return Layer2(aws_access_key_id, aws_secret_access_key,
                  **kwargs)


def connect_ec2_endpoint(url, aws_access_key_id=None,
                         aws_secret_access_key=None,
                         **kwargs):
    """
    Connect to an EC2 Api endpoint.  Additional arguments are passed
    through to connect_ec2.

    :type url: string
    :param url: A url for the ec2 api endpoint to connect to

    :type aws_access_key_id: string
    :param aws_access_key_id: Your AWS Access Key ID

    :type aws_secret_access_key: string
    :param aws_secret_access_key: Your AWS Secret Access Key

    :rtype: :class:`boto.ec2.connection.EC2Connection`
    :return: A connection to Eucalyptus server
    """
    from boto.ec2.regioninfo import RegionInfo

    purl = urlparse.urlparse(url)
    kwargs['port'] = purl.port
    kwargs['host'] = purl.hostname
    kwargs['path'] = purl.path
    if not 'is_secure' in kwargs:
        kwargs['is_secure'] = (purl.scheme == "https")

    kwargs['region'] = RegionInfo(name=purl.hostname,
                                  endpoint=purl.hostname)
    kwargs['aws_access_key_id'] = aws_access_key_id
    kwargs['aws_secret_access_key'] = aws_secret_access_key

    return(connect_ec2(**kwargs))


def connect_walrus(host=None, aws_access_key_id=None,
                   aws_secret_access_key=None,
                   port=8773, path='/services/Walrus', is_secure=False,
                   **kwargs):
    """
    Connect to a Walrus service.

    :type host: string
    :param host: the host name or ip address of the Walrus server

    :type aws_access_key_id: string
    :param aws_access_key_id: Your AWS Access Key ID

    :type aws_secret_access_key: string
    :param aws_secret_access_key: Your AWS Secret Access Key

    :rtype: :class:`boto.s3.connection.S3Connection`
    :return: A connection to Walrus
    """
    from boto.s3.connection import S3Connection
    from boto.s3.connection import OrdinaryCallingFormat

    # Check for values in boto config, if not supplied as args
    if not aws_access_key_id:
        aws_access_key_id = config.get('Credentials',
                                       'euca_access_key_id',
                                       None)
    if not aws_secret_access_key:
        aws_secret_access_key = config.get('Credentials',
                                           'euca_secret_access_key',
                                           None)
    if not host:
        host = config.get('Boto', 'walrus_host', None)

    return S3Connection(aws_access_key_id, aws_secret_access_key,
                        host=host, port=port, path=path,
                        calling_format=OrdinaryCallingFormat(),
                        is_secure=is_secure, **kwargs)


def connect_ses(aws_access_key_id=None, aws_secret_access_key=None, **kwargs):
    """
    :type aws_access_key_id: string
    :param aws_access_key_id: Your AWS Access Key ID

    :type aws_secret_access_key: string
    :param aws_secret_access_key: Your AWS Secret Access Key

    :rtype: :class:`boto.ses.SESConnection`
    :return: A connection to Amazon's SES
    """
    from boto.ses import SESConnection
    return SESConnection(aws_access_key_id, aws_secret_access_key, **kwargs)


def connect_sts(aws_access_key_id=None, aws_secret_access_key=None, **kwargs):
    """
    :type aws_access_key_id: string
    :param aws_access_key_id: Your AWS Access Key ID

    :type aws_secret_access_key: string
    :param aws_secret_access_key: Your AWS Secret Access Key

    :rtype: :class:`boto.sts.STSConnection`
    :return: A connection to Amazon's STS
    """
    from boto.sts import STSConnection
    return STSConnection(aws_access_key_id, aws_secret_access_key, **kwargs)


def connect_ia(ia_access_key_id=None, ia_secret_access_key=None,
               is_secure=False, **kwargs):
    """
    Connect to the Internet Archive via their S3-like API.

    :type ia_access_key_id: string
    :param ia_access_key_id: Your IA Access Key ID.  This will also look
        in your boto config file for an entry in the Credentials
        section called "ia_access_key_id"

    :type ia_secret_access_key: string
    :param ia_secret_access_key: Your IA Secret Access Key.  This will also
        look in your boto config file for an entry in the Credentials
        section called "ia_secret_access_key"

    :rtype: :class:`boto.s3.connection.S3Connection`
    :return: A connection to the Internet Archive
    """
    from boto.s3.connection import S3Connection
    from boto.s3.connection import OrdinaryCallingFormat

    access_key = config.get('Credentials', 'ia_access_key_id',
                            ia_access_key_id)
    secret_key = config.get('Credentials', 'ia_secret_access_key',
                            ia_secret_access_key)

    return S3Connection(access_key, secret_key,
                        host='s3.us.archive.org',
                        calling_format=OrdinaryCallingFormat(),
                        is_secure=is_secure, **kwargs)


def connect_dynamodb(aws_access_key_id=None,
                     aws_secret_access_key=None,
                     **kwargs):
    """
    :type aws_access_key_id: string
    :param aws_access_key_id: Your AWS Access Key ID

    :type aws_secret_access_key: string
    :param aws_secret_access_key: Your AWS Secret Access Key

    :rtype: :class:`boto.dynamodb.layer2.Layer2`
    :return: A connection to the Layer2 interface for DynamoDB.
    """
    from boto.dynamodb.layer2 import Layer2
    return Layer2(aws_access_key_id, aws_secret_access_key, **kwargs)


def connect_swf(aws_access_key_id=None,
                aws_secret_access_key=None,
                **kwargs):
    """
    :type aws_access_key_id: string
    :param aws_access_key_id: Your AWS Access Key ID

    :type aws_secret_access_key: string
    :param aws_secret_access_key: Your AWS Secret Access Key

    :rtype: :class:`boto.swf.layer1.Layer1`
    :return: A connection to the Layer1 interface for SWF.
    """
    from boto.swf.layer1 import Layer1
    return Layer1(aws_access_key_id, aws_secret_access_key, **kwargs)


def connect_cloudsearch(aws_access_key_id=None,
                        aws_secret_access_key=None,
                        **kwargs):
    """
    :type aws_access_key_id: string
    :param aws_access_key_id: Your AWS Access Key ID

    :type aws_secret_access_key: string
    :param aws_secret_access_key: Your AWS Secret Access Key

    :rtype: :class:`boto.ec2.autoscale.CloudSearchConnection`
    :return: A connection to Amazon's CloudSearch service
    """
    from boto.cloudsearch.layer2 import Layer2
    return Layer2(aws_access_key_id, aws_secret_access_key,
                  **kwargs)


def connect_beanstalk(aws_access_key_id=None,
                      aws_secret_access_key=None,
                      **kwargs):
    """
    :type aws_access_key_id: string
    :param aws_access_key_id: Your AWS Access Key ID

    :type aws_secret_access_key: string
    :param aws_secret_access_key: Your AWS Secret Access Key

    :rtype: :class:`boto.beanstalk.layer1.Layer1`
    :return: A connection to Amazon's Elastic Beanstalk service
    """
    from boto.beanstalk.layer1 import Layer1
    return Layer1(aws_access_key_id, aws_secret_access_key, **kwargs)


def connect_elastictranscoder(aws_access_key_id=None,
                              aws_secret_access_key=None,
                              **kwargs):
    """
    :type aws_access_key_id: string
    :param aws_access_key_id: Your AWS Access Key ID

    :type aws_secret_access_key: string
    :param aws_secret_access_key: Your AWS Secret Access Key

    :rtype: :class:`boto.ets.layer1.ElasticTranscoderConnection`
    :return: A connection to Amazon's Elastic Transcoder service
    """
    from boto.elastictranscoder.layer1 import ElasticTranscoderConnection
    return ElasticTranscoderConnection(
        aws_access_key_id=aws_access_key_id,
        aws_secret_access_key=aws_secret_access_key,
        **kwargs)


def connect_opsworks(aws_access_key_id=None,
                     aws_secret_access_key=None,
                     **kwargs):
    from boto.opsworks.layer1 import OpsWorksConnection
    return OpsWorksConnection(
        aws_access_key_id=aws_access_key_id,
        aws_secret_access_key=aws_secret_access_key,
        **kwargs)


def connect_redshift(aws_access_key_id=None,
                     aws_secret_access_key=None,
                     **kwargs):
    """
    :type aws_access_key_id: string
    :param aws_access_key_id: Your AWS Access Key ID

    :type aws_secret_access_key: string
    :param aws_secret_access_key: Your AWS Secret Access Key

    :rtype: :class:`boto.redshift.layer1.RedshiftConnection`
    :return: A connection to Amazon's Redshift service
    """
    from boto.redshift.layer1 import RedshiftConnection
    return RedshiftConnection(
        aws_access_key_id=aws_access_key_id,
        aws_secret_access_key=aws_secret_access_key,
        **kwargs
    )


def connect_support(aws_access_key_id=None,
                    aws_secret_access_key=None,
                    **kwargs):
    """
    :type aws_access_key_id: string
    :param aws_access_key_id: Your AWS Access Key ID

    :type aws_secret_access_key: string
    :param aws_secret_access_key: Your AWS Secret Access Key

    :rtype: :class:`boto.support.layer1.SupportConnection`
    :return: A connection to Amazon's Support service
    """
    from boto.support.layer1 import SupportConnection
    return SupportConnection(
        aws_access_key_id=aws_access_key_id,
        aws_secret_access_key=aws_secret_access_key,
        **kwargs
    )


def storage_uri(uri_str, default_scheme='file', debug=0, validate=True,
                bucket_storage_uri_class=BucketStorageUri,
                suppress_consec_slashes=True, is_latest=False):
    """
    Instantiate a StorageUri from a URI string.

    :type uri_str: string
    :param uri_str: URI naming bucket + optional object.
    :type default_scheme: string
    :param default_scheme: default scheme for scheme-less URIs.
    :type debug: int
    :param debug: debug level to pass in to boto connection (range 0..2).
    :type validate: bool
    :param validate: whether to check for bucket name validity.
    :type bucket_storage_uri_class: BucketStorageUri interface.
    :param bucket_storage_uri_class: Allows mocking for unit tests.
    :param suppress_consec_slashes: If provided, controls whether
        consecutive slashes will be suppressed in key paths.
    :type is_latest: bool
    :param is_latest: whether this versioned object represents the
        current version.

    We allow validate to be disabled to allow caller
    to implement bucket-level wildcarding (outside the boto library;
    see gsutil).

    :rtype: :class:`boto.StorageUri` subclass
    :return: StorageUri subclass for given URI.

    ``uri_str`` must be one of the following formats:

    * gs://bucket/name
    * gs://bucket/name#ver
    * s3://bucket/name
    * gs://bucket
    * s3://bucket
    * filename (which could be a Unix path like /a/b/c or a Windows path like
      C:\a\b\c)

    The last example uses the default scheme ('file', unless overridden).
    """
    version_id = None
    generation = None

    # Manually parse URI components instead of using urlparse.urlparse because
    # what we're calling URIs don't really fit the standard syntax for URIs
    # (the latter includes an optional host/net location part).
    end_scheme_idx = uri_str.find('://')
    if end_scheme_idx == -1:
        # Check for common error: user specifies gs:bucket instead
        # of gs://bucket. Some URI parsers allow this, but it can cause
        # confusion for callers, so we don't.
        colon_pos = uri_str.find(':')
        if colon_pos != -1:
            # Allow Windows path names including drive letter (C: etc.)
            drive_char = uri_str[0].lower()
            if not (platform.system().lower().startswith('windows')
                    and colon_pos == 1
                    and drive_char >= 'a' and drive_char <= 'z'):
              raise InvalidUriError('"%s" contains ":" instead of "://"' %
                                    uri_str)
        scheme = default_scheme.lower()
        path = uri_str
    else:
        scheme = uri_str[0:end_scheme_idx].lower()
        path = uri_str[end_scheme_idx + 3:]

    if scheme not in ['file', 's3', 'gs']:
        raise InvalidUriError('Unrecognized scheme "%s"' % scheme)
    if scheme == 'file':
        # For file URIs we have no bucket name, and use the complete path
        # (minus 'file://') as the object name.
        is_stream = False
        if path == '-':
            is_stream = True
        return FileStorageUri(path, debug, is_stream)
    else:
        path_parts = path.split('/', 1)
        bucket_name = path_parts[0]
        object_name = ''
        # If validate enabled, ensure the bucket name is valid, to avoid
        # possibly confusing other parts of the code. (For example if we didn't
        # catch bucket names containing ':', when a user tried to connect to
        # the server with that name they might get a confusing error about
        # non-integer port numbers.)
        if (validate and bucket_name and
            (not BUCKET_NAME_RE.match(bucket_name)
             or TOO_LONG_DNS_NAME_COMP.search(bucket_name))):
            raise InvalidUriError('Invalid bucket name in URI "%s"' % uri_str)
        if scheme == 'gs':
            match = GENERATION_RE.search(path)
            if match:
                md = match.groupdict()
                versionless_uri_str = md['versionless_uri_str']
                path_parts = versionless_uri_str.split('/', 1)
                generation = int(md['generation'])
        elif scheme == 's3':
            match = VERSION_RE.search(path)
            if match:
                md = match.groupdict()
                versionless_uri_str = md['versionless_uri_str']
                path_parts = versionless_uri_str.split('/', 1)
                version_id = md['version_id']
        else:
            raise InvalidUriError('Unrecognized scheme "%s"' % scheme)
        if len(path_parts) > 1:
            object_name = path_parts[1]
        return bucket_storage_uri_class(
            scheme, bucket_name, object_name, debug,
            suppress_consec_slashes=suppress_consec_slashes,
            version_id=version_id, generation=generation, is_latest=is_latest)


def storage_uri_for_key(key):
    """Returns a StorageUri for the given key.

    :type key: :class:`boto.s3.key.Key` or subclass
    :param key: URI naming bucket + optional object.
    """
    if not isinstance(key, boto.s3.key.Key):
        raise InvalidUriError('Requested key (%s) is not a subclass of '
                              'boto.s3.key.Key' % str(type(key)))
    prov_name = key.bucket.connection.provider.get_provider_name()
    uri_str = '%s://%s/%s' % (prov_name, key.bucket.name, key.name)
    return storage_uri(uri_str)

boto.plugin.load_plugins(config)<|MERGE_RESOLUTION|>--- conflicted
+++ resolved
@@ -36,14 +36,10 @@
 import urlparse
 from boto.exception import InvalidUriError
 
-<<<<<<< HEAD
 vfile = os.path.join(os.path.dirname(os.path.abspath(boto.__file__ )), "version.txt")
 with open(vfile) as f:
   __version__ = f.read().strip()
 
-=======
-__version__ = '2.9.4'
->>>>>>> 9bffa784
 Version = __version__  # for backware compatibility
 
 UserAgent = 'Boto/%s (%s)' % (__version__, sys.platform)
