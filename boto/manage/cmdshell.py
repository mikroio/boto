# Copyright (c) 2006-2009 Mitch Garnaat http://garnaat.org/
#
# Permission is hereby granted, free of charge, to any person obtaining a
# copy of this software and associated documentation files (the
# "Software"), to deal in the Software without restriction, including
# without limitation the rights to use, copy, modify, merge, publish, dis-
# tribute, sublicense, and/or sell copies of the Software, and to permit
# persons to whom the Software is furnished to do so, subject to the fol-
# lowing conditions:
#
# The above copyright notice and this permission notice shall be included
# in all copies or substantial portions of the Software.
#
# THE SOFTWARE IS PROVIDED "AS IS", WITHOUT WARRANTY OF ANY KIND, EXPRESS
# OR IMPLIED, INCLUDING BUT NOT LIMITED TO THE WARRANTIES OF MERCHANTABIL-
# ITY, FITNESS FOR A PARTICULAR PURPOSE AND NONINFRINGEMENT. IN NO EVENT
# SHALL THE AUTHOR BE LIABLE FOR ANY CLAIM, DAMAGES OR OTHER LIABILITY, 
# WHETHER IN AN ACTION OF CONTRACT, TORT OR OTHERWISE, ARISING FROM,
# OUT OF OR IN CONNECTION WITH THE SOFTWARE OR THE USE OR OTHER DEALINGS
# IN THE SOFTWARE.

from boto.mashups.interactive import interactive_shell
import boto
import os
import time
import shutil
import StringIO
import paramiko
import socket
import subprocess


class SSHClient(object):

    def __init__(self, server,
                 host_key_file='~/.ssh/known_hosts',
                 uname='root', ssh_pwd=None):
        self.server = server
        self.host_key_file = host_key_file
        self.uname = uname
        self._pkey = paramiko.RSAKey.from_private_key_file(server.ssh_key_file,
                                                           password=ssh_pwd)
        self._ssh_client = paramiko.SSHClient()
        self._ssh_client.load_system_host_keys()
        self._ssh_client.load_host_keys(os.path.expanduser(host_key_file))
        self._ssh_client.set_missing_host_key_policy(paramiko.AutoAddPolicy())
        self.connect()

    def connect(self):
        retry = 0
        while retry < 5:
            try:
                self._ssh_client.connect(self.server.hostname,
                                         username=self.uname,
                                         pkey=self._pkey)
                return
<<<<<<< HEAD
            except socket.error as e:
                value = e[0]    # TODO: ensure that we got the tuple version, and not the string version
                if value == 61:
                    print( 'SSH Connection refused, will retry in 5 seconds' )
=======
            except socket.error, (value,message):
                if value == 61 or value == 111:
                    print 'SSH Connection refused, will retry in 5 seconds'
>>>>>>> a4e8e065
                    time.sleep(5)
                    retry += 1
                else:
                    raise
            except paramiko.BadHostKeyException:
                print( "%s has an entry in ~/.ssh/known_hosts and it doesn't match" % self.server.hostname )
                print( 'Edit that file to remove the entry and then hit return to try again' )
                raw_input('Hit Enter when ready')
                retry += 1
            except EOFError:
                print( 'Unexpected Error from SSH Connection, retry in 5 seconds' )
                time.sleep(5)
                retry += 1
        print( 'Could not establish SSH connection' )

    def get_file(self, src, dst):
        sftp_client = self._ssh_client.open_sftp()
        sftp_client.get(src, dst)

    def put_file(self, src, dst):
        sftp_client = self._ssh_client.open_sftp()
        sftp_client.put(src, dst)

    def listdir(self, path):
        sftp_client = self._ssh_client.open_sftp()
        return sftp_client.listdir(path)

    def open_sftp(self):
        return self._ssh_client.open_sftp()

    def isdir(self, path):
        status = self.run('[ -d %s ] || echo "FALSE"' % path)
        if status[1].startswith('FALSE'):
            return 0
        return 1

    def exists(self, path):
        status = self.run('[ -a %s ] || echo "FALSE"' % path)
        if status[1].startswith('FALSE'):
            return 0
        return 1

    def shell(self):
        channel = self._ssh_client.invoke_shell()
        interactive_shell(channel)

    def run(self, command):
        boto.log.info('running:%s on %s' % (command, self.server.instance_id))
        log_fp = StringIO.StringIO()
        status = 0
        try:
            t = self._ssh_client.exec_command(command)
        except paramiko.SSHException:
            status = 1
        log_fp.write(t[1].read())
        log_fp.write(t[2].read())
        t[0].close()
        t[1].close()
        t[2].close()
        boto.log.info('output: %s' % log_fp.getvalue())
        return (status, log_fp.getvalue())

    def close(self):
        transport = self._ssh_client.get_transport()
        transport.close()
        self.server.reset_cmdshell()

class LocalClient(object):

    def __init__(self, server, host_key_file=None, uname='root'):
        self.server = server
        self.host_key_file = host_key_file
        self.uname = uname

    def get_file(self, src, dst):
        shutil.copyfile(src, dst)

    def put_file(self, src, dst):
        shutil.copyfile(src, dst)

    def listdir(self, path):
        return os.listdir(path)

    def isdir(self, path):
        return os.path.isdir(path)

    def exists(self, path):
        return os.path.exists(path)

    def shell(self):
        raise NotImplementedError( 'shell not supported with LocalClient' )

    def run(self):
        boto.log.info('running:%s' % self.command)
        log_fp = StringIO.StringIO()
        process = subprocess.Popen(self.command, shell=True, stdin=subprocess.PIPE,
                                   stdout=subprocess.PIPE, stderr=subprocess.PIPE)
        while process.poll() == None:
            time.sleep(1)
            t = process.communicate()
            log_fp.write(t[0])
            log_fp.write(t[1])
        boto.log.info(log_fp.getvalue())
        boto.log.info('output: %s' % log_fp.getvalue())
        return (process.returncode, log_fp.getvalue())

    def close(self):
        pass

def start(server):
    instance_id = boto.config.get('Instance', 'instance-id', None)
    if instance_id == server.instance_id:
        return LocalClient(server)
    else:
        return SSHClient(server)<|MERGE_RESOLUTION|>--- conflicted
+++ resolved
@@ -54,16 +54,10 @@
                                          username=self.uname,
                                          pkey=self._pkey)
                 return
-<<<<<<< HEAD
             except socket.error as e:
                 value = e[0]    # TODO: ensure that we got the tuple version, and not the string version
-                if value == 61:
+                if value == 61 or value == 111:
                     print( 'SSH Connection refused, will retry in 5 seconds' )
-=======
-            except socket.error, (value,message):
-                if value == 61 or value == 111:
-                    print 'SSH Connection refused, will retry in 5 seconds'
->>>>>>> a4e8e065
                     time.sleep(5)
                     retry += 1
                 else:
