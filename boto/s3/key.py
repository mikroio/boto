--- conflicted
+++ resolved
@@ -1089,7 +1089,6 @@
                                  the stored object in the response.
                                  See http://goo.gl/EWOPb for details.
         """
-<<<<<<< HEAD
         if cb:
             if num_cb > 2:
                 cb_count = self.size / self.BufferSize / (num_cb - 2)
@@ -1099,8 +1098,7 @@
                 cb_count = 0
             i = total_bytes = 0
             cb(total_bytes, self.size)
-=======
->>>>>>> 40c3ae77
+            
         save_debug = self.bucket.connection.debug
         if self.bucket.connection.debug == 1:
             self.bucket.connection.debug = 0
@@ -1126,30 +1124,8 @@
         query_args = '&'.join(query_args)
         self.open('r', headers, query_args=query_args,
                   override_num_retries=override_num_retries)
-<<<<<<< HEAD
+
         for bytes in self.read(size=self.BufferSize):
-=======
-
-        data_len = 0
-        if cb:
-            if self.size is None:
-                cb_size = 0
-            else:
-                cb_size = self.size
-            if self.size is None and num_cb != -1:
-                # If size is not available due to chunked transfer for example,
-                # we'll call the cb for every 1MB of data transferred.
-                cb_count = (1024 * 1024)/self.BufferSize
-            elif num_cb > 1:
-                cb_count = int(math.ceil(cb_size/self.BufferSize/(num_cb-1.0)))
-            elif num_cb < 0:
-                cb_count = -1
-            else:
-                cb_count = 0
-            i = 0
-            cb(data_len, cb_size)
-        for bytes in self:
->>>>>>> 40c3ae77
             fp.write(bytes)
             data_len += len(bytes)
             if m:
