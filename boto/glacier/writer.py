# -*- coding: utf-8 -*-
# Copyright (c) 2012 Thomas Parslow http://almostobsolete.net/
# Tree hash implementation from Aaron Brady bradya@gmail.com
#
# Permission is hereby granted, free of charge, to any person obtaining a
# copy of this software and associated documentation files (the
# "Software"), to deal in the Software without restriction, including
# without limitation the rights to use, copy, modify, merge, publish, dis-
# tribute, sublicense, and/or sell copies of the Software, and to permit
# persons to whom the Software is furnished to do so, subject to the fol-
# lowing conditions:
#
# The above copyright notice and this permission notice shall be included
# in all copies or substantial portions of the Software.
#
# THE SOFTWARE IS PROVIDED "AS IS", WITHOUT WARRANTY OF ANY KIND, EXPRESS
# OR IMPLIED, INCLUDING BUT NOT LIMITED TO THE WARRANTIES OF MERCHANTABIL-
# ITY, FITNESS FOR A PARTICULAR PURPOSE AND NONINFRINGEMENT. IN NO EVENT
# SHALL THE AUTHOR BE LIABLE FOR ANY CLAIM, DAMAGES OR OTHER LIABILITY,
# WHETHER IN AN ACTION OF CONTRACT, TORT OR OTHERWISE, ARISING FROM,
# OUT OF OR IN CONNECTION WITH THE SOFTWARE OR THE USE OR OTHER DEALINGS
# IN THE SOFTWARE.
#

import urllib
import hashlib
import math
import json


def chunk_hashes(str):
    """
    Break up the byte-string into 1MB chunks and return sha256 hashes
    for each.
    """
    chunk = 1024 * 1024
    chunk_count = int(math.ceil(len(str) / float(chunk)))
    chunks = [str[i * chunk:(i + 1) * chunk] for i in range(chunk_count)]
    return [hashlib.sha256(x).digest() for x in chunks]


def tree_hash(fo):
    """
    Given a hash of each 1MB chunk (from chunk_hashes) this will hash
    together adjacent hashes until it ends up with one big one. So a
    tree of hashes.
    """
    hashes = []
    hashes.extend(fo)
    while len(hashes) > 1:
        new_hashes = []
        while True:
            if len(hashes) > 1:
                first = hashes.pop(0)
                second = hashes.pop(0)
                new_hashes.append(hashlib.sha256(first + second).digest())
            elif len(hashes) == 1:
                only = hashes.pop(0)
                new_hashes.append(only)
            else:
                break
        hashes.extend(new_hashes)
    return hashes[0]


def bytes_to_hex(str):
    return ''.join(["%02x" % ord(x) for x in str]).strip()


class Writer(object):
    """
    Presents a file-like object for writing to a Amazon Glacier
    Archive. The data is written using the multi-part upload API.
    """
    def __init__(self, vault, upload_id, part_size):
        self.vault = vault
        self.upload_id = upload_id
        self.part_size = part_size
        self.buffer_size = 0
        self.uploaded_size = 0
        self.buffer = []
        self.vault = vault
        self.tree_hashes = []
        self.archive_location = None
        self.closed = False

    def send_part(self):
        buf = "".join(self.buffer)
        # Put back any data remaining over the part size into the
        # buffer
        if len(buf) > self.part_size:
            self.buffer = [buf[self.part_size:]]
            self.buffer_size = len(self.buffer[0])
        else:
            self.buffer = []
            self.buffer_size = 0
        # The part we will send
        part = buf[:self.part_size]
        # Create a request and sign it
        part_tree_hash = tree_hash(chunk_hashes(part))
        self.tree_hashes.append(part_tree_hash)

        hex_tree_hash = bytes_to_hex(part_tree_hash)
        linear_hash = hashlib.sha256(part).hexdigest()
        content_range = (self.uploaded_size,
                         (self.uploaded_size+len(part))-1)
        response = self.vault.layer1.upload_part(self.vault.name,
                                                 self.upload_id,
                                                 linear_hash,
                                                 hex_tree_hash,
                                                 content_range, part)
        self.uploaded_size += len(part)

    def write(self, str):
        assert not self.closed, "Tried to write to a Writer that is already closed!"
        if str == "":
            return
        self.buffer.append(str)
        self.buffer_size += len(str)
        while self.buffer_size > self.part_size:
            self.send_part()

    def close(self):
        if self.closed:
            return
        if self.buffer_size > 0:
            self.send_part()
        # Complete the multiplart glacier upload
<<<<<<< HEAD
        hash = bytes_to_hex(tree_hash(self.tree_hashes))
        response = self.vault.layer1.complete_multipart_upload(self.vault.name,
                                                               self.upload_id, hash,
=======
        hex_tree_hash = bytes_to_hex(tree_hash(self.tree_hashes))
        response = self.vault.layer1.complete_multipart_upload(self.vault.name,
                                                               self.upload_id,
                                                               hex_tree_hash,
>>>>>>> 77f2697b
                                                               self.uploaded_size)
        self.archive_id = response['ArchiveId']
        self.closed = True

    def get_archive_id(self):
        self.close()
        return self.archive_id<|MERGE_RESOLUTION|>--- conflicted
+++ resolved
@@ -103,7 +103,7 @@
         hex_tree_hash = bytes_to_hex(part_tree_hash)
         linear_hash = hashlib.sha256(part).hexdigest()
         content_range = (self.uploaded_size,
-                         (self.uploaded_size+len(part))-1)
+                         (self.uploaded_size + len(part)) - 1)
         response = self.vault.layer1.upload_part(self.vault.name,
                                                  self.upload_id,
                                                  linear_hash,
@@ -126,16 +126,10 @@
         if self.buffer_size > 0:
             self.send_part()
         # Complete the multiplart glacier upload
-<<<<<<< HEAD
-        hash = bytes_to_hex(tree_hash(self.tree_hashes))
-        response = self.vault.layer1.complete_multipart_upload(self.vault.name,
-                                                               self.upload_id, hash,
-=======
         hex_tree_hash = bytes_to_hex(tree_hash(self.tree_hashes))
         response = self.vault.layer1.complete_multipart_upload(self.vault.name,
                                                                self.upload_id,
                                                                hex_tree_hash,
->>>>>>> 77f2697b
                                                                self.uploaded_size)
         self.archive_id = response['ArchiveId']
         self.closed = True
