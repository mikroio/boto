--- conflicted
+++ resolved
@@ -956,7 +956,6 @@
     fp.seek(spos)
     return (hex_digest, base64_digest, data_size)
 
-<<<<<<< HEAD
 def ensure_bytes(string):
     # in python2 convert unicode strings to regular strings and in
     # python3 convert strings to bytes, but don't waste time converting
@@ -996,7 +995,6 @@
     obj = FakeHashObj(hf(*args, **kwargs))
     return obj
   return get_hash
-=======
 
 def find_matching_headers(name, headers):
     """
@@ -1016,5 +1014,4 @@
     """
     matching_headers = find_matching_headers(name, headers)
     return ','.join(str(headers[h]) for h in matching_headers
-                    if headers[h] is not None)
->>>>>>> 80a419c3
+                    if headers[h] is not None)