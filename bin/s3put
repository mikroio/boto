--- conflicted
+++ resolved
@@ -53,11 +53,7 @@
           [-d/--debug <debug_level>] [-i/--ignore <ignore_dirs>]
           [-n/--no_op] [-p/--prefix <prefix>] [-k/--key_prefix <key_prefix>]
           [-q/--quiet] [-g/--grant grant] [-w/--no_overwrite] [-r/--reduced]
-<<<<<<< HEAD
-          [--header] [--host <s3_host>]""" + usage_string_multipart_capable + """ path [path...]
-=======
-          [--header] """ + usage_flag_multipart_capable + """ path [path...]
->>>>>>> 72b4d1a1
+          [--header] [--host <s3_host>]""" + usage_flag_multipart_capable + """ path [path...]
 
     Where
         access_key - Your AWS Access Key ID.  If not supplied, boto will
@@ -105,15 +101,10 @@
                        sync, even if the file has been updated locally if
                        the key exists on s3 the file on s3 will not be
                        updated.
-<<<<<<< HEAD
-        header - key=value paris of extra header(s) to pass along in the
+        header - key=value pairs of extra header(s) to pass along in the
                  request
         host - Hostname override, for using an endpoint other then AWS S3
 """ + usage_string_multipart_capable + """
-=======
-        header - key=value pairs of extra header(s) to pass along in the
-                 request""" + usage_string_multipart_capable + """
->>>>>>> 72b4d1a1
 
 
      If the -n option is provided, no files will be transferred to S3 but
@@ -257,7 +248,7 @@
             sys.argv[1:], 'a:b:c::d:g:hi:k:np:qs:wr',
             ['access_key=', 'bucket=', 'callback=', 'debug=', 'help', 'grant=',
              'ignore=', 'key_prefix=', 'no_op', 'prefix=', 'quiet',
-             'secret_key=', 'no_overwrite', 'reduced', 'header=', 'multipart', 
+             'secret_key=', 'no_overwrite', 'reduced', 'header=', 'multipart',
              'host='])
     except:
         usage()
