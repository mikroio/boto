--- conflicted
+++ resolved
@@ -71,7 +71,6 @@
         self.assertEqual(p.secret_key, 'env_secret_key')
         self.assertIsNone(p.security_token)
 
-<<<<<<< HEAD
     def test_environment_variable_aws_security_token(self):
         self.environ['AWS_ACCESS_KEY_ID'] = 'env_access_key'
         self.environ['AWS_SECRET_ACCESS_KEY'] = 'env_secret_key'
@@ -80,7 +79,7 @@
         self.assertEqual(p.access_key, 'env_access_key')
         self.assertEqual(p.secret_key, 'env_secret_key')
         self.assertEqual(p.security_token, 'env_security_token')
-=======
+
     def test_config_profile_values_are_used(self):
         self.config = {
             'profile dev': {
@@ -103,7 +102,6 @@
         r = provider.Provider('aws', profile_name='doesntexist')
         self.assertEqual(r.access_key, 'default_access_key')
         self.assertEqual(r.secret_key, 'default_secret_key')
->>>>>>> 944dc8ab
 
     def test_config_values_are_used(self):
         self.config = {
